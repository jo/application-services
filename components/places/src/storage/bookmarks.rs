/* This Source Code Form is subject to the terms of the Mozilla Public
 * License, v. 2.0. If a copy of the MPL was not distributed with this
 * file, You can obtain one at http://mozilla.org/MPL/2.0/. */

use super::RowId;
use super::{fetch_page_info, new_page_info};
use crate::db::PlacesDb;
use crate::error::*;
use crate::types::{BookmarkType, SyncGuid, SyncStatus, Timestamp};
use rusqlite::types::ToSql;
use rusqlite::{Connection, Row};
use serde::{ser::SerializeStruct, Deserialize, Deserializer, Serialize, Serializer};
#[cfg(test)]
use serde_json::{self, json};
use sql_support::{self, ConnExt};
use std::cmp::{max, min};
use std::collections::HashMap;
use url::Url;

/// Special GUIDs associated with bookmark roots.
/// It's guaranteed that the roots will always have these guids.
#[derive(Debug, PartialEq)]
pub enum BookmarkRootGuid {
    Root,
    Menu,
    Toolbar,
    Unfiled,
    Mobile,
}

impl BookmarkRootGuid {
    pub fn as_guid(&self) -> SyncGuid {
        match self {
            &BookmarkRootGuid::Root => "root________".into(),
            &BookmarkRootGuid::Menu => "menu________".into(),
            &BookmarkRootGuid::Toolbar => "toolbar_____".into(),
            &BookmarkRootGuid::Unfiled => "unfiled_____".into(),
            &BookmarkRootGuid::Mobile => "mobile______".into(),
        }
    }

    pub fn as_sync_record_id(&self) -> &'static str {
        match self {
            BookmarkRootGuid::Root => "places",
            BookmarkRootGuid::Menu => "menu",
            BookmarkRootGuid::Toolbar => "toolbar",
            BookmarkRootGuid::Unfiled => "unfiled",
            BookmarkRootGuid::Mobile => "mobile",
        }
    }

    pub fn from_guid(guid: &SyncGuid) -> Option<Self> {
        match guid.as_ref() {
            "root________" => Some(BookmarkRootGuid::Root),
            "menu________" => Some(BookmarkRootGuid::Menu),
            "toolbar_____" => Some(BookmarkRootGuid::Toolbar),
            "unfiled_____" => Some(BookmarkRootGuid::Unfiled),
            "mobile______" => Some(BookmarkRootGuid::Mobile),
            _ => None,
        }
    }

    pub fn from_sync_record_id(id: &str) -> Option<Self> {
        Some(match id {
            "places" => BookmarkRootGuid::Root,
            "menu" => BookmarkRootGuid::Menu,
            "toolbar" => BookmarkRootGuid::Toolbar,
            "unfiled" => BookmarkRootGuid::Unfiled,
            "mobile" => BookmarkRootGuid::Mobile,
            _ => return None,
        })
    }

    pub fn user_roots() -> Vec<BookmarkRootGuid> {
        vec![
            BookmarkRootGuid::Menu,
            BookmarkRootGuid::Toolbar,
            BookmarkRootGuid::Unfiled,
            BookmarkRootGuid::Mobile,
        ]
    }
}

impl From<BookmarkRootGuid> for SyncGuid {
    fn from(item: BookmarkRootGuid) -> SyncGuid {
        item.as_guid()
    }
}

// Allow comparisons between BookmarkRootGuid and SyncGuids
impl PartialEq<BookmarkRootGuid> for SyncGuid {
    fn eq(&self, other: &BookmarkRootGuid) -> bool {
        *self == other.as_guid()
    }
}

impl PartialEq<SyncGuid> for BookmarkRootGuid {
    fn eq(&self, other: &SyncGuid) -> bool {
        self.as_guid() == *other
    }
}

fn create_root(
    db: &Connection,
    title: &str,
    guid: &SyncGuid,
    position: u32,
    when: &Timestamp,
) -> Result<()> {
    let sql = format!(
        "
        INSERT INTO moz_bookmarks
            (type, position, title, dateAdded, lastModified, guid, parent,
             syncChangeCounter, syncStatus)
        VALUES
            (:item_type, :item_position, :item_title, :date_added, :last_modified, :guid,
             (SELECT id FROM moz_bookmarks WHERE guid = {:?}),
             1, :sync_status)
        ",
        BookmarkRootGuid::Root.as_guid().as_ref()
    );
    let params: Vec<(&str, &ToSql)> = vec![
        (":item_type", &BookmarkType::Folder),
        (":item_position", &position),
        (":item_title", &title),
        (":date_added", when),
        (":last_modified", when),
        (":guid", guid),
        (":sync_status", &SyncStatus::New),
    ];
    db.execute_named_cached(&sql, &params)?;
    Ok(())
}

pub fn create_bookmark_roots(db: &Connection) -> Result<()> {
    let now = Timestamp::now();
    create_root(db, "root", &BookmarkRootGuid::Root.into(), 0, &now)?;
    create_root(db, "menu", &BookmarkRootGuid::Menu.into(), 0, &now)?;
    create_root(db, "toolbar", &BookmarkRootGuid::Toolbar.into(), 1, &now)?;
    create_root(db, "unfiled", &BookmarkRootGuid::Unfiled.into(), 2, &now)?;
    create_root(db, "mobile", &BookmarkRootGuid::Mobile.into(), 3, &now)?;
    Ok(())
}

#[derive(Debug, Copy, Clone)]
pub enum BookmarkPosition {
    Specific(u32),
    Append,
}

/// Helpers to deal with managing the position correctly.

/// Updates the position of existing items so that the insertion of a child in
/// the position specified leaves all siblings with the correct position.
/// Returns the index the item should be inserted at.
fn resolve_pos_for_insert(
    db: &PlacesDb,
    pos: &BookmarkPosition,
    parent: &RawBookmark,
) -> Result<u32> {
    Ok(match pos {
        BookmarkPosition::Specific(specified) => {
            let actual = min(*specified, parent.child_count);
            // must reorder existing children.
            db.execute_named_cached(
                "UPDATE moz_bookmarks SET position = position + 1
                 WHERE parent = :parent_id
                 AND position >= :position",
                &[(":parent_id", &parent.row_id), (":position", &actual)],
            )?;
            actual
        }
        BookmarkPosition::Append => parent.child_count,
    })
}

/// Updates the position of existing items so that the deletion of a child
/// from the position specified leaves all siblings with the correct position.
fn update_pos_for_deletion(db: &PlacesDb, pos: u32, parent_id: RowId) -> Result<()> {
    db.execute_named_cached(
        "UPDATE moz_bookmarks SET position = position - 1
         WHERE parent = :parent
         AND position >= :position",
        &[(":parent", &parent_id), (":position", &pos)],
    )?;
    Ok(())
}

/// Updates the position of existing items when an item is being moved in the
/// same folder.
/// Returns what the position should be updated to.
fn update_pos_for_move(
    db: &PlacesDb,
    pos: &BookmarkPosition,
    bm: &RawBookmark,
    parent: &RawBookmark,
) -> Result<u32> {
    assert_eq!(bm.parent_id, parent.row_id);
    // Note the additional -1's below are to account for the item already being in the folder.
    let new_index = match pos {
        BookmarkPosition::Specific(specified) => min(*specified, parent.child_count - 1),
        BookmarkPosition::Append => parent.child_count - 1,
    };
    db.execute_named_cached(
        "UPDATE moz_bookmarks
         SET position = CASE WHEN :new_index < :cur_index
            THEN position + 1
            ELSE position - 1
         END
         WHERE parent = :parent_id
         AND position BETWEEN :low_index AND :high_index",
        &[
            (":new_index", &new_index),
            (":cur_index", &bm.position),
            (":parent_id", &parent.row_id),
            (":low_index", &min(bm.position, new_index)),
            (":high_index", &max(bm.position, new_index)),
        ],
    )?;
    Ok(new_index)
}

/// Structures which can be used to insert a bookmark, folder or separator.
#[derive(Debug, Clone)]
pub struct InsertableBookmark {
    pub parent_guid: SyncGuid,
    pub position: BookmarkPosition,
    pub date_added: Option<Timestamp>,
    pub last_modified: Option<Timestamp>,
    pub guid: Option<SyncGuid>,
    pub url: Url,
    pub title: Option<String>,
}

impl From<InsertableBookmark> for InsertableItem {
    fn from(bmk: InsertableBookmark) -> Self {
        InsertableItem::Bookmark(bmk)
    }
}

#[derive(Debug, Clone)]
pub struct InsertableSeparator {
    pub parent_guid: SyncGuid,
    pub position: BookmarkPosition,
    pub date_added: Option<Timestamp>,
    pub last_modified: Option<Timestamp>,
    pub guid: Option<SyncGuid>,
}

impl From<InsertableSeparator> for InsertableItem {
    fn from(sep: InsertableSeparator) -> Self {
        InsertableItem::Separator(sep)
    }
}

#[derive(Debug, Clone)]
pub struct InsertableFolder {
    pub parent_guid: SyncGuid,
    pub position: BookmarkPosition,
    pub date_added: Option<Timestamp>,
    pub last_modified: Option<Timestamp>,
    pub guid: Option<SyncGuid>,
    pub title: Option<String>,
}

impl From<InsertableFolder> for InsertableItem {
    fn from(folder: InsertableFolder) -> Self {
        InsertableItem::Folder(folder)
    }
}

// The type used to insert the actual item.
#[derive(Debug, Clone)]
pub enum InsertableItem {
    Bookmark(InsertableBookmark),
    Separator(InsertableSeparator),
    Folder(InsertableFolder),
}

// We allow all "common" fields from the sub-types to be getters on the
// InsertableItem type.
macro_rules! impl_common_bookmark_getter {
    ($getter_name:ident, $T:ty) => {
        fn $getter_name(&self) -> &$T {
            match self {
                InsertableItem::Bookmark(b) => &b.$getter_name,
                InsertableItem::Separator(s) => &s.$getter_name,
                InsertableItem::Folder(f) => &f.$getter_name,
            }
        }
    };
}

impl InsertableItem {
    fn bookmark_type(&self) -> BookmarkType {
        match self {
            InsertableItem::Bookmark(_) => BookmarkType::Bookmark,
            InsertableItem::Separator(_) => BookmarkType::Separator,
            InsertableItem::Folder(_) => BookmarkType::Folder,
        }
    }
    impl_common_bookmark_getter!(parent_guid, SyncGuid);
    impl_common_bookmark_getter!(position, BookmarkPosition);
    impl_common_bookmark_getter!(date_added, Option<Timestamp>);
    impl_common_bookmark_getter!(last_modified, Option<Timestamp>);
    impl_common_bookmark_getter!(guid, Option<SyncGuid>);
}

pub fn insert_bookmark(db: &PlacesDb, bm: &InsertableItem) -> Result<SyncGuid> {
    let tx = db.unchecked_transaction()?;
    let result = insert_bookmark_in_tx(db, bm);
    super::delete_pending_temp_tables(db)?;
    match result {
        Ok(_) => tx.commit()?,
        Err(_) => tx.rollback()?,
    }
    result
}

pub fn maybe_truncate_title(t: &Option<String>) -> Option<&str> {
    use super::TITLE_LENGTH_MAX;
    use crate::util::slice_up_to;
    t.as_ref().map(|title| slice_up_to(title, TITLE_LENGTH_MAX))
}

fn insert_bookmark_in_tx(db: &PlacesDb, bm: &InsertableItem) -> Result<SyncGuid> {
    // find the row ID of the parent.
    if BookmarkRootGuid::from_guid(&bm.parent_guid()) == Some(BookmarkRootGuid::Root) {
        return Err(InvalidPlaceInfo::InvalidGuid.into());
    }
    let parent_guid = bm.parent_guid();
    let parent = get_raw_bookmark(db, parent_guid)?
        .ok_or_else(|| InvalidPlaceInfo::InvalidParent(parent_guid.to_string()))?;
    if parent.bookmark_type != BookmarkType::Folder {
        return Err(InvalidPlaceInfo::InvalidParent(parent_guid.to_string()).into());
    }
    // Do the "position" dance.
    let position = resolve_pos_for_insert(db, &bm.position(), &parent)?;

    // Note that we could probably do this 'fk' work as a sub-query (although
    // markh isn't clear how we could perform the insert) - it probably doesn't
    // matter in practice though...
    let fk = match bm {
        InsertableItem::Bookmark(ref bm) => {
            let page_info = match fetch_page_info(db, &bm.url)? {
                Some(info) => info.page,
                None => new_page_info(db, &bm.url, None)?,
            };
            Some(page_info.row_id)
        }
        _ => None,
    };
    let sql = "INSERT INTO moz_bookmarks
              (fk, type, parent, position, title, dateAdded, lastModified,
               guid, syncStatus, syncChangeCounter) VALUES
              (:fk, :type, :parent, :position, :title, :dateAdded, :lastModified,
               :guid, :syncStatus, :syncChangeCounter)";

    let guid = bm.guid().clone().unwrap_or_else(|| SyncGuid::new());
    let date_added = bm.date_added().unwrap_or_else(|| Timestamp::now());
    // last_modified can't be before date_added
    let last_modified = max(
        bm.last_modified().unwrap_or_else(|| Timestamp::now()),
        date_added,
    );

    let bookmark_type = bm.bookmark_type();
    match bm {
        InsertableItem::Bookmark(ref b) => {
            let title = maybe_truncate_title(&b.title);
            db.execute_named_cached(
                sql,
                &[
                    (":fk", &fk),
                    (":type", &bookmark_type),
                    (":parent", &parent.row_id),
                    (":position", &position),
                    (":title", &title),
                    (":dateAdded", &date_added),
                    (":lastModified", &last_modified),
                    (":guid", &guid),
                    (":syncStatus", &SyncStatus::New),
                    (":syncChangeCounter", &1),
                ],
            )?;
        }
        InsertableItem::Separator(ref _s) => {
            db.execute_named_cached(
                sql,
                &[
                    (":type", &bookmark_type),
                    (":parent", &parent.row_id),
                    (":position", &position),
                    (":dateAdded", &date_added),
                    (":lastModified", &last_modified),
                    (":guid", &guid),
                    (":syncStatus", &SyncStatus::New),
                    (":syncChangeCounter", &1),
                ],
            )?;
        }
        InsertableItem::Folder(ref f) => {
            let title = maybe_truncate_title(&f.title);
            db.execute_named_cached(
                sql,
                &[
                    (":type", &bookmark_type),
                    (":parent", &parent.row_id),
                    (":title", &title),
                    (":position", &position),
                    (":dateAdded", &date_added),
                    (":lastModified", &last_modified),
                    (":guid", &guid),
                    (":syncStatus", &SyncStatus::New),
                    (":syncChangeCounter", &1),
                ],
            )?;
        }
    };

    // Bump the parent's change counter.
    let sql_counter = "
        UPDATE moz_bookmarks SET syncChangeCounter = syncChangeCounter + 1
        WHERE id = :parent_id";
    db.execute_named_cached(sql_counter, &[(":parent_id", &parent.row_id)])?;

    Ok(guid)
}

/// Delete the specified bookmark. Returns true if a bookmark with the guid
/// existed and was deleted, false otherwise.
pub fn delete_bookmark(db: &PlacesDb, guid: &SyncGuid) -> Result<bool> {
    let tx = db.unchecked_transaction()?;
    let result = delete_bookmark_in_tx(db, guid);
    match result {
        Ok(_) => tx.commit()?,
        Err(_) => tx.rollback()?,
    }
    result
}

fn delete_bookmark_in_tx(db: &PlacesDb, guid: &SyncGuid) -> Result<bool> {
    // Can't delete a root.
    if BookmarkRootGuid::from_guid(guid).is_some() {
        return Err(InvalidPlaceInfo::InvalidGuid.into());
    }
    let record = match get_raw_bookmark(db, guid)? {
        Some(r) => r,
        None => {
            log::debug!("Can't delete bookmark '{:?}' as it doesn't exist", guid);
            return Ok(false);
        }
    };
    // must reorder existing children.
    update_pos_for_deletion(db, record.position, record.parent_id)?;
    // and delete - children are recursively deleted.
    db.execute_named_cached(
        "DELETE from moz_bookmarks WHERE id = :id",
        &[(":id", &record.row_id)],
    )?;
    super::delete_pending_temp_tables(db)?;
    Ok(true)
}

/// Support for modifying bookmarks, including changing the location in
/// the tree.

// Used to specify how the location of the item in the tree should be updated.
#[derive(Debug, Clone)]
pub enum UpdateTreeLocation {
    None,                               // no change
    Position(BookmarkPosition),         // new position in the same folder.
    Parent(SyncGuid, BookmarkPosition), // new parent
}

impl Default for UpdateTreeLocation {
    fn default() -> Self {
        UpdateTreeLocation::None
    }
}

/// Structures which can be used to update a bookmark, folder or separator.
/// Almost all fields are Option<>-like, with None meaning "do not change".
/// Many fields which can't be changed by our public API are omitted (eg,
/// guid, date_added, last_modified, etc)
#[derive(Debug, Clone, Default)]
pub struct UpdatableBookmark {
    pub location: UpdateTreeLocation,
    pub url: Option<Url>,
    pub title: Option<String>,
}

impl From<UpdatableBookmark> for UpdatableItem {
    fn from(bmk: UpdatableBookmark) -> Self {
        UpdatableItem::Bookmark(bmk)
    }
}

#[derive(Debug, Clone)]
pub struct UpdatableSeparator {
    pub location: UpdateTreeLocation,
}

impl From<UpdatableSeparator> for UpdatableItem {
    fn from(sep: UpdatableSeparator) -> Self {
        UpdatableItem::Separator(sep)
    }
}

#[derive(Debug, Clone, Default)]
pub struct UpdatableFolder {
    pub location: UpdateTreeLocation,
    pub title: Option<String>,
}

impl From<UpdatableFolder> for UpdatableItem {
    fn from(folder: UpdatableFolder) -> Self {
        UpdatableItem::Folder(folder)
    }
}

// The type used to update the actual item.
#[derive(Debug, Clone)]
pub enum UpdatableItem {
    Bookmark(UpdatableBookmark),
    Separator(UpdatableSeparator),
    Folder(UpdatableFolder),
}

impl UpdatableItem {
    fn bookmark_type(&self) -> BookmarkType {
        match self {
            UpdatableItem::Bookmark(_) => BookmarkType::Bookmark,
            UpdatableItem::Separator(_) => BookmarkType::Separator,
            UpdatableItem::Folder(_) => BookmarkType::Folder,
        }
    }

    pub fn location(&self) -> &UpdateTreeLocation {
        match self {
            UpdatableItem::Bookmark(b) => &b.location,
            UpdatableItem::Separator(s) => &s.location,
            UpdatableItem::Folder(f) => &f.location,
        }
    }
}

pub fn update_bookmark(db: &PlacesDb, guid: &SyncGuid, item: &UpdatableItem) -> Result<()> {
    let tx = db.unchecked_transaction()?;
    let result = update_bookmark_in_tx(db, guid, item);
    match result {
        Ok(_) => tx.commit()?,
        Err(_) => tx.rollback()?,
    }
    result
}

fn update_bookmark_in_tx(db: &PlacesDb, guid: &SyncGuid, item: &UpdatableItem) -> Result<()> {
    let existing =
        get_raw_bookmark(db, guid)?.ok_or_else(|| InvalidPlaceInfo::NoItem(guid.to_string()))?;
    if existing.bookmark_type != item.bookmark_type() {
        return Err(InvalidPlaceInfo::MismatchedBookmarkType(
            existing.bookmark_type as u8,
            item.bookmark_type() as u8,
        )
        .into());
    }

    let update_old_parent_status;
    let update_new_parent_status;
    // to make our life easier we update every field, using existing when
    // no value is specified.
    let parent_id;
    let position;
    match item.location() {
        UpdateTreeLocation::None => {
            parent_id = existing.parent_id;
            position = existing.position;
            update_old_parent_status = false;
            update_new_parent_status = false;
        }
        UpdateTreeLocation::Position(pos) => {
            parent_id = existing.parent_id;
            update_old_parent_status = true;
            update_new_parent_status = false;
            let parent = get_raw_bookmark(db, &existing.parent_guid)?.ok_or_else(|| {
                Corruption::NoParent(guid.to_string(), existing.parent_guid.to_string())
            })?;
            position = update_pos_for_move(db, &pos, &existing, &parent)?;
        }
        UpdateTreeLocation::Parent(new_parent_guid, pos) => {
            if BookmarkRootGuid::from_guid(&new_parent_guid) == Some(BookmarkRootGuid::Root) {
                return Err(InvalidPlaceInfo::InvalidGuid.into());
            }
            let new_parent = get_raw_bookmark(db, &new_parent_guid)?
                .ok_or_else(|| InvalidPlaceInfo::InvalidParent(new_parent_guid.to_string()))?;
            if new_parent.bookmark_type != BookmarkType::Folder {
                return Err(InvalidPlaceInfo::InvalidParent(new_parent_guid.to_string()).into());
            }
            parent_id = new_parent.row_id;
            update_old_parent_status = true;
            update_new_parent_status = true;
            let existing_parent =
                get_raw_bookmark(db, &existing.parent_guid)?.ok_or_else(|| {
                    Corruption::NoParent(guid.to_string(), existing.parent_guid.to_string())
                })?;
            update_pos_for_deletion(db, existing.position, existing_parent.row_id)?;
            position = resolve_pos_for_insert(db, &pos, &new_parent)?;
        }
    };
    let place_id = match item {
        UpdatableItem::Bookmark(b) => match &b.url {
            None => existing.place_id,
            Some(url) => {
                let page_info = match fetch_page_info(db, &url)? {
                    Some(info) => info.page,
                    None => new_page_info(db, &url, None)?,
                };
                Some(page_info.row_id)
            }
        },
        _ => {
            // Updating a non-bookmark item, so the existing item must not
            // have a place_id
            assert_eq!(existing.place_id, None);
            None
        }
    };
    // While we could let the SQL take care of being clever about the update
    // via, say `title = NULLIF(IFNULL(:title, title), '')`, this code needs
    // to know if it changed so the sync counter can be managed correctly.
    let update_title = match item {
        UpdatableItem::Bookmark(b) => &b.title,
        UpdatableItem::Folder(f) => &f.title,
        UpdatableItem::Separator(_) => &None,
    };

    let title: Option<String> = match update_title {
        None => existing.title.clone(),
        // We don't differentiate between null and the empty string for title,
        // just like desktop doesn't post bug 1360872, hence an empty string
        // means "set to null".
        Some(val) => {
            if val.is_empty() {
                None
            } else {
                Some(val.clone())
            }
        }
    };

    let change_incr = title != existing.title || place_id != existing.place_id;

    let now = Timestamp::now();

    let sql = "
        UPDATE moz_bookmarks SET
            fk = :fk,
            parent = :parent,
            position = :position,
            title = :title,
            lastModified = :now,
            syncChangeCounter = syncChangeCounter + :change_incr
        WHERE id = :id";

    db.execute_named_cached(
        sql,
        &[
            (":fk", &place_id),
            (":parent", &parent_id),
            (":position", &position),
            (":title", &maybe_truncate_title(&title)),
            (":now", &now),
            (":change_incr", &(change_incr as u32)),
            (":id", &existing.row_id),
        ],
    )?;

    let sql_counter = "
        UPDATE moz_bookmarks SET syncChangeCounter = syncChangeCounter + 1
        WHERE id = :parent_id";

    // The lastModified of the existing parent ancestors (which may still be
    // the current parent) is always updated, even if the change counter for it
    // isn't.
    set_ancestors_last_modified(db, &existing.parent_id, &now)?;
    if update_old_parent_status {
        db.execute_named_cached(sql_counter, &[(":parent_id", &existing.parent_id)])?;
    }
    if update_new_parent_status {
        set_ancestors_last_modified(db, &parent_id, &now)?;
        db.execute_named_cached(sql_counter, &[(":parent_id", &parent_id)])?;
    }
    Ok(())
}

fn set_ancestors_last_modified(db: &PlacesDb, parent_id: &RowId, time: &Timestamp) -> Result<()> {
    let sql = "
        WITH RECURSIVE
        ancestors(aid) AS (
            SELECT :parent_id
            UNION ALL
            SELECT parent FROM moz_bookmarks
            JOIN ancestors ON id = aid
            WHERE type = :type
        )
        UPDATE moz_bookmarks SET lastModified = :time
        WHERE id IN ancestors
    ";
    db.execute_named_cached(
        sql,
        &[
            (":parent_id", parent_id),
            (":type", &(BookmarkType::Folder as u8)),
            (":time", &time),
        ],
    )?;
    Ok(())
}

/// Support for inserting and fetching a tree. Same limitations as desktop.
/// Note that the guids are optional when inserting a tree. They will always
/// have values when fetching it.

// For testing purposes we implement PartialEq, such that optional fields are
// ignored in the comparison. This allows tests to construct a tree with
// missing fields and be able to compare against a tree with all fields (such
// as one exported from the DB)
#[cfg(test)]
fn cmp_options<T: PartialEq>(s: &Option<T>, o: &Option<T>) -> bool {
    match (s, o) {
        (None, None) => true,
        (None, Some(_)) => true,
        (Some(_), None) => true,
        (s, o) => s == o,
    }
}

#[derive(Debug)]
pub struct BookmarkNode {
    pub guid: Option<SyncGuid>,
    pub date_added: Option<Timestamp>,
    pub last_modified: Option<Timestamp>,
    pub title: Option<String>,
    pub url: Url,
}

impl From<BookmarkNode> for BookmarkTreeNode {
    fn from(node: BookmarkNode) -> Self {
        BookmarkTreeNode::Bookmark(node)
    }
}

#[cfg(test)]
impl PartialEq for BookmarkNode {
    fn eq(&self, other: &BookmarkNode) -> bool {
        cmp_options(&self.guid, &other.guid)
            && cmp_options(&self.date_added, &other.date_added)
            && cmp_options(&self.last_modified, &other.last_modified)
            && cmp_options(&self.title, &other.title)
            && self.url == other.url
    }
}

#[derive(Debug, Default)]
pub struct SeparatorNode {
    pub guid: Option<SyncGuid>,
    pub date_added: Option<Timestamp>,
    pub last_modified: Option<Timestamp>,
}

impl From<SeparatorNode> for BookmarkTreeNode {
    fn from(node: SeparatorNode) -> Self {
        BookmarkTreeNode::Separator(node)
    }
}

#[cfg(test)]
impl PartialEq for SeparatorNode {
    fn eq(&self, other: &SeparatorNode) -> bool {
        cmp_options(&self.guid, &other.guid)
            && cmp_options(&self.date_added, &other.date_added)
            && cmp_options(&self.last_modified, &other.last_modified)
    }
}

#[derive(Debug, Default)]
pub struct FolderNode {
    pub guid: Option<SyncGuid>,
    pub date_added: Option<Timestamp>,
    pub last_modified: Option<Timestamp>,
    pub title: Option<String>,
    pub children: Vec<BookmarkTreeNode>,
}

impl From<FolderNode> for BookmarkTreeNode {
    fn from(node: FolderNode) -> Self {
        BookmarkTreeNode::Folder(node)
    }
}

#[cfg(test)]
impl PartialEq for FolderNode {
    fn eq(&self, other: &FolderNode) -> bool {
        cmp_options(&self.guid, &other.guid)
            && cmp_options(&self.date_added, &other.date_added)
            && cmp_options(&self.last_modified, &other.last_modified)
            && cmp_options(&self.title, &other.title)
            && self.children == other.children
    }
}

#[derive(Debug)]
#[cfg_attr(test, derive(PartialEq))]
pub enum BookmarkTreeNode {
    Bookmark(BookmarkNode),
    Separator(SeparatorNode),
    Folder(FolderNode),
}

// Serde makes it tricky to serialize what we need here - a 'type' from the
// enum and then a flattened variant struct. So we gotta do it manually.
impl Serialize for BookmarkTreeNode {
    fn serialize<S>(&self, serializer: S) -> std::result::Result<S::Ok, S::Error>
    where
        S: Serializer,
    {
        let mut state = serializer.serialize_struct("BookmarkTreeNode", 2)?;
        match self {
            BookmarkTreeNode::Bookmark(b) => {
                state.serialize_field("type", &BookmarkType::Bookmark)?;
                state.serialize_field("guid", &b.guid)?;
                state.serialize_field("date_added", &b.date_added)?;
                state.serialize_field("last_modified", &b.last_modified)?;
                state.serialize_field("title", &b.title)?;
                state.serialize_field("url", &b.url.to_string())?;
            }
            BookmarkTreeNode::Separator(s) => {
                state.serialize_field("type", &BookmarkType::Separator)?;
                state.serialize_field("guid", &s.guid)?;
                state.serialize_field("date_added", &s.date_added)?;
                state.serialize_field("last_modified", &s.last_modified)?;
            }
            BookmarkTreeNode::Folder(f) => {
                state.serialize_field("type", &BookmarkType::Folder)?;
                state.serialize_field("guid", &f.guid)?;
                state.serialize_field("date_added", &f.date_added)?;
                state.serialize_field("last_modified", &f.last_modified)?;
                state.serialize_field("title", &f.title)?;
                state.serialize_field("children", &f.children)?;
            }
        };
        state.end()
    }
}

impl<'de> Deserialize<'de> for BookmarkTreeNode {
    fn deserialize<D>(deserializer: D) -> std::result::Result<Self, D::Error>
    where
        D: Deserializer<'de>,
    {
        // *sob* - a union of fields we post-process.
        #[derive(Debug, Default, Deserialize)]
        #[serde(default)]
        struct Mapping {
            #[serde(rename = "type")]
            bookmark_type: u8,
            guid: Option<SyncGuid>,
            date_added: Option<Timestamp>,
            last_modified: Option<Timestamp>,
            title: Option<String>,
            url: Option<String>,
            children: Vec<BookmarkTreeNode>,
        }
        let m = Mapping::deserialize(deserializer)?;

        let url = m.url.as_ref().and_then(|u| match Url::parse(u) {
            Err(e) => {
                log::warn!(
                    "ignoring invalid url for {}: {:?}",
                    m.guid
                        .as_ref()
                        .map(|guid| guid.as_ref())
                        .unwrap_or("<no guid>"),
                    e
                );
                None
            }
            Ok(parsed) => Some(parsed),
        });

        let bookmark_type = BookmarkType::from_u8_with_valid_url(m.bookmark_type, || url.is_some());
        Ok(match bookmark_type {
            BookmarkType::Bookmark => BookmarkNode {
                guid: m.guid,
                date_added: m.date_added,
                last_modified: m.last_modified,
                title: m.title,
                url: url.unwrap(),
            }
            .into(),
            BookmarkType::Separator => SeparatorNode {
                guid: m.guid,
                date_added: m.date_added,
                last_modified: m.last_modified,
            }
            .into(),
            BookmarkType::Folder => FolderNode {
                guid: m.guid,
                date_added: m.date_added,
                last_modified: m.last_modified,
                title: m.title,
                children: m.children,
            }
            .into(),
        })
    }
}

#[cfg(test)]
mod test_serialize {
    use super::*;

    #[test]
    fn test_tree_serialize() -> Result<()> {
        let guid = SyncGuid::new();
        let tree = BookmarkTreeNode::Folder(FolderNode {
            guid: Some(guid.clone()),
            date_added: None,
            last_modified: None,
            title: None,
            children: vec![BookmarkTreeNode::Bookmark(BookmarkNode {
                guid: None,
                date_added: None,
                last_modified: None,
                title: Some("the bookmark".into()),
                url: Url::parse("https://www.example.com")?,
            })],
        });
        // round-trip the tree via serde.
        let json = serde_json::to_string_pretty(&tree)?;
        let deser: BookmarkTreeNode = serde_json::from_str(&json)?;
        assert_eq!(tree, deser);
        // and check against the simplest json repr of the tree, which checks
        // our PartialEq implementation.
        let jtree = json!({
            "type": 2,
            "guid": &guid,
            "children" : [
                {
                    "type": 1,
                    "title": "the bookmark",
                    "url": "https://www.example.com/"
                }
            ]
        });
        let deser_tree: BookmarkTreeNode = serde_json::from_value(jtree).expect("should deser");
        assert_eq!(tree, deser_tree);
        Ok(())
    }

    #[test]
    fn test_tree_invalid() -> Result<()> {
        let jtree = json!({
            "type": 2,
            "children" : [
                {
                    "type": 1,
                    "title": "bookmark with invalid URL",
                    "url": "invalid_url"
                },
                {
                    "type": 1,
                    "title": "bookmark with missing URL",
                },
                {
                    "title": "bookmark with missing type, no URL",
                },
                {
                    "title": "bookmark with missing type, valid URL",
                    "url": "http://example.com"
                },

            ]
        });
        let deser_tree: BookmarkTreeNode = serde_json::from_value(jtree).expect("should deser");
        let folder = match deser_tree {
            BookmarkTreeNode::Folder(f) => f,
            _ => panic!("must be a folder"),
        };

        let children = folder.children;
        assert_eq!(children.len(), 4);

        assert!(match &children[0] {
            BookmarkTreeNode::Folder(f) => f.title == Some("bookmark with invalid URL".to_string()),
            _ => false,
        });
        assert!(match &children[1] {
            BookmarkTreeNode::Folder(f) => f.title == Some("bookmark with missing URL".to_string()),
            _ => false,
        });
        assert!(match &children[2] {
            BookmarkTreeNode::Folder(f) => {
                f.title == Some("bookmark with missing type, no URL".to_string())
            }
            _ => false,
        });
        assert!(match &children[3] {
            BookmarkTreeNode::Bookmark(b) => {
                b.title == Some("bookmark with missing type, valid URL".to_string())
            }
            _ => false,
        });

        Ok(())
    }

}

fn add_subtree_infos(parent: &SyncGuid, tree: &FolderNode, insert_infos: &mut Vec<InsertableItem>) {
    // TODO: track last modified? Like desktop, we should probably have
    // the default values passed in so the entire tree has consistent
    // timestamps.
    let default_when = Some(Timestamp::now());
    insert_infos.reserve(tree.children.len());
    for child in &tree.children {
        match child {
            BookmarkTreeNode::Bookmark(b) => insert_infos.push(
                InsertableBookmark {
                    parent_guid: parent.clone(),
                    position: BookmarkPosition::Append,
                    date_added: b.date_added.or(default_when),
                    last_modified: b.last_modified.or(default_when),
                    guid: b.guid.clone(),
                    url: b.url.clone(),
                    title: b.title.clone(),
                }
                .into(),
            ),
            BookmarkTreeNode::Separator(s) => insert_infos.push(
                InsertableSeparator {
                    parent_guid: parent.clone(),
                    position: BookmarkPosition::Append,
                    date_added: s.date_added.or(default_when),
                    last_modified: s.last_modified.or(default_when),
                    guid: s.guid.clone(),
                }
                .into(),
            ),
            BookmarkTreeNode::Folder(f) => {
                let my_guid = f.guid.clone().unwrap_or_else(|| SyncGuid::new());
                // must add the folder before we recurse into children.
                insert_infos.push(
                    InsertableFolder {
                        parent_guid: parent.clone(),
                        position: BookmarkPosition::Append,
                        date_added: f.date_added.or(default_when),
                        last_modified: f.last_modified.or(default_when),
                        guid: Some(my_guid.clone()),
                        title: f.title.clone(),
                    }
                    .into(),
                );
                add_subtree_infos(&my_guid, &f, insert_infos);
            }
        };
    }
}

pub fn insert_tree(db: &PlacesDb, tree: &FolderNode) -> Result<()> {
    let parent_guid = match &tree.guid {
        Some(guid) => guid,
        None => return Err(InvalidPlaceInfo::InvalidParent("<no guid>".into()).into()),
    };

    let mut insert_infos: Vec<InsertableItem> = Vec::new();
    add_subtree_infos(&parent_guid, tree, &mut insert_infos);
    log::info!("insert_tree inserting {} records", insert_infos.len());
    let tx = db.unchecked_transaction()?;

    for insertable in insert_infos {
        insert_bookmark_in_tx(db, &insertable)?;
    }
    super::delete_pending_temp_tables(db)?;
    tx.commit()?;
    Ok(())
}

#[derive(Debug)]
struct FetchedTreeRow {
    level: u32,
    id: RowId,
    guid: SyncGuid,
    // parent and parent_guid are Option<> only to handle the root - we would
    // assert but they aren't currently used.
    parent: Option<RowId>,
    parent_guid: Option<SyncGuid>,
    node_type: BookmarkType,
    position: u32,
    title: Option<String>,
    date_added: Timestamp,
    last_modified: Timestamp,
    url: Option<String>,
}

impl FetchedTreeRow {
    pub fn from_row(row: &Row) -> Result<Self> {
        let url = row.get_checked::<_, Option<String>>("url")?;
        Ok(Self {
            level: row.get_checked("level")?,
            id: row.get_checked::<_, RowId>("id")?,
            guid: row.get_checked::<_, String>("guid")?.into(),
            parent: row.get_checked::<_, Option<RowId>>("parent")?,
            parent_guid: row
                .get_checked::<_, Option<String>>("parentGuid")?
                .map(SyncGuid::from),
            node_type: BookmarkType::from_u8_with_valid_url(
                row.get_checked::<_, u8>("type")?,
                || url.is_some(),
            ),
            position: row.get_checked("position")?,
            title: row.get_checked::<_, Option<String>>("title")?,
            date_added: row.get_checked("dateAdded")?,
            last_modified: row.get_checked("lastModified")?,
            url,
        })
    }
}

fn inflate(
    parent: &mut BookmarkTreeNode,
    pseudo_tree: &mut HashMap<SyncGuid, Vec<BookmarkTreeNode>>,
) {
    if let BookmarkTreeNode::Folder(parent) = parent {
        if let Some(children) = parent
            .guid
            .as_ref()
            .and_then(|guid| pseudo_tree.remove(guid))
        {
            parent.children = children;
            for mut child in &mut parent.children {
                inflate(&mut child, pseudo_tree);
            }
        }
    }
}

/// Fetch the tree starting at the specified folder guid.
/// Returns a BookmarkTreeNode::Folder(_)
pub fn fetch_tree(db: &PlacesDb, item_guid: &SyncGuid) -> Result<Option<BookmarkTreeNode>> {
    let sql = r#"
        WITH RECURSIVE
        descendants(fk, level, type, id, guid, parent, parentGuid, position,
                    title, dateAdded, lastModified) AS (
          SELECT b1.fk, 0, b1.type, b1.id, b1.guid, b1.parent,
                 (SELECT guid FROM moz_bookmarks WHERE id = b1.parent),
                 b1.position, b1.title, b1.dateAdded, b1.lastModified
          FROM moz_bookmarks b1 WHERE b1.guid=:item_guid
          UNION ALL
          SELECT b2.fk, level + 1, b2.type, b2.id, b2.guid, b2.parent,
                 descendants.guid, b2.position, b2.title, b2.dateAdded,
                 b2.lastModified
          FROM moz_bookmarks b2
          JOIN descendants ON b2.parent = descendants.id) -- AND b2.id <> :tags_folder)
        SELECT d.level, d.id, d.guid, d.parent, d.parentGuid, d.type,
               d.position, NULLIF(d.title, '') AS title, d.dateAdded,
               d.lastModified, h.url
--               (SELECT icon_url FROM moz_icons i
--                      JOIN moz_icons_to_pages ON icon_id = i.id
--                      JOIN moz_pages_w_icons pi ON page_id = pi.id
--                      WHERE pi.page_url_hash = hash(h.url) AND pi.page_url = h.url
--                      ORDER BY width DESC LIMIT 1) AS iconuri,
--               (SELECT GROUP_CONCAT(t.title, ',')
--                FROM moz_bookmarks b2
--                JOIN moz_bookmarks t ON t.id = +b2.parent AND t.parent = :tags_folder
--                WHERE b2.fk = h.id
--               ) AS tags,
--               EXISTS (SELECT 1 FROM moz_items_annos
--                       WHERE item_id = d.id LIMIT 1) AS has_annos,
--               (SELECT a.content FROM moz_annos a
--                JOIN moz_anno_attributes n ON a.anno_attribute_id = n.id
--                WHERE place_id = h.id AND n.name = :charset_anno
--               ) AS charset
        FROM descendants d
        LEFT JOIN moz_bookmarks b3 ON b3.id = d.parent
        LEFT JOIN moz_places h ON h.id = d.fk
        ORDER BY d.level, d.parent, d.position"#;

    let mut stmt = db.conn().prepare(sql)?;

    let mut results =
        stmt.query_and_then_named(&[(":item_guid", item_guid)], FetchedTreeRow::from_row)?;

    // The first row in the result set is always the root of our tree.
    let mut root = match results.next() {
        Some(result) => {
            let row = result?;
            FolderNode {
                guid: Some(row.guid.clone()),
                date_added: Some(row.date_added),
                last_modified: Some(row.last_modified),
                title: row.title.clone(),
                children: Vec::new(),
            }
            .into()
        }
        None => return Ok(None),
    };

    // For all remaining rows, build a pseudo-tree that maps parent GUIDs to
    // ordered children. We need this intermediate step because SQLite returns
    // results in level order, so we'll see a node's siblings and cousins (same
    // level, but different parents) before any of their descendants.
    let mut pseudo_tree: HashMap<SyncGuid, Vec<BookmarkTreeNode>> = HashMap::new();
    for result in results {
        let row = result?;
        let node = match row.node_type {
            BookmarkType::Bookmark => match &row.url {
                Some(url_str) => match Url::parse(&url_str) {
                    Ok(url) => BookmarkNode {
                        guid: Some(row.guid.clone()),
                        date_added: Some(row.date_added),
                        last_modified: Some(row.last_modified),
                        title: row.title.clone(),
                        url,
                    }
                    .into(),
                    Err(e) => {
                        log::warn!(
                            "ignoring malformed bookmark {} - invalid URL: {:?}",
                            row.guid,
                            e
                        );
                        continue;
                    }
                },
                None => {
                    log::warn!("ignoring malformed bookmark {} - no URL", row.guid);
                    continue;
                }
            },
            BookmarkType::Separator => SeparatorNode {
                guid: Some(row.guid.clone()),
                date_added: Some(row.date_added),
                last_modified: Some(row.last_modified),
            }
            .into(),
            BookmarkType::Folder => FolderNode {
                guid: Some(row.guid.clone()),
                date_added: Some(row.date_added),
                last_modified: Some(row.last_modified),
                title: row.title.clone(),
                children: Vec::new(),
            }
            .into(),
        };
        if let Some(parent_guid) = row.parent_guid.as_ref().cloned() {
            let children = pseudo_tree.entry(parent_guid).or_default();
            children.push(node);
        }
    }

    // Finally, inflate our tree.
    inflate(&mut root, &mut pseudo_tree);
    Ok(Some(root))
}

/// A "raw" bookmark - a representation of the row and some summary fields.
#[derive(Debug)]
pub(crate) struct RawBookmark {
    pub place_id: Option<RowId>,
    pub row_id: RowId,
    pub bookmark_type: BookmarkType,
    pub parent_id: RowId,
    pub parent_guid: SyncGuid,
    pub position: u32,
    pub title: Option<String>,
    pub url: Option<Url>,
    pub date_added: Timestamp,
    pub date_modified: Timestamp,
    pub guid: SyncGuid,
    pub sync_status: SyncStatus,
    pub sync_change_counter: u32,
    pub child_count: u32,
    pub grandparent_id: Option<RowId>,
}

impl RawBookmark {
    pub fn from_row(row: &Row) -> Result<Self> {
        let place_id = row.get_checked::<_, Option<RowId>>("fk")?;
        Ok(Self {
            row_id: row.get_checked("_id")?,
            place_id,
            bookmark_type: BookmarkType::from_u8_with_valid_url(
                row.get_checked::<_, u8>("type")?,
                || place_id.is_some(),
            ),
            parent_id: row.get_checked("_parentId")?,
            parent_guid: row.get_checked("parentGuid")?,
            position: row.get_checked("position")?,
            title: row.get_checked::<_, Option<String>>("title")?,
            url: match row.get_checked::<_, Option<String>>("url")? {
                Some(s) => Some(Url::parse(&s)?),
                None => None,
            },
            date_added: row.get_checked("dateAdded")?,
            date_modified: row.get_checked("lastModified")?,
            guid: row.get_checked::<_, String>("guid")?.into(),
            sync_status: SyncStatus::from_u8(row.get_checked::<_, u8>("_syncStatus")?),
            sync_change_counter: row
                .get_checked::<_, Option<u32>>("syncChangeCounter")?
                .unwrap_or_default(),
            child_count: row.get_checked("_childCount")?,
            grandparent_id: row.get_checked("_grandparentId")?,
        })
    }
}

<<<<<<< HEAD
pub(crate) fn get_raw_bookmark(db: &impl ConnExt, guid: &SyncGuid) -> Result<Option<RawBookmark>> {
=======
fn get_raw_bookmark(db: &PlacesDb, guid: &SyncGuid) -> Result<Option<RawBookmark>> {
>>>>>>> e32186e2
    // sql is based on fetchBookmark() in Desktop's Bookmarks.jsm, with 'fk' added
    // and title's NULLIF handling.
    Ok(db.try_query_row(
        "
        SELECT b.guid, p.guid AS parentGuid, b.position,
               b.dateAdded, b.lastModified, b.type,
               -- Note we return null for titles with an empty string.
               NULLIF(b.title, '') AS title,
               h.url AS url, b.id AS _id, b.parent AS _parentId,
               (SELECT count(*) FROM moz_bookmarks WHERE parent = b.id) AS _childCount,
               p.parent AS _grandParentId, b.syncStatus AS _syncStatus,
               -- the columns below don't appear in the desktop query
               b.fk, b.syncChangeCounter
       FROM moz_bookmarks b
       LEFT JOIN moz_bookmarks p ON p.id = b.parent
       LEFT JOIN moz_places h ON h.id = b.fk
       WHERE b.guid = :guid",
        &[(":guid", guid)],
        RawBookmark::from_row,
        true,
    )?)
}

#[cfg(test)]
mod tests {
    use super::*;
    use crate::api::places_api::test::new_mem_connection;
    use crate::db::PlacesDb;
    use crate::tests::{assert_json_tree, insert_json_tree};
    use pretty_assertions::assert_eq;
    use rusqlite::NO_PARAMS;
    use serde_json::Value;
    use std::collections::HashSet;

    fn get_pos(conn: &PlacesDb, guid: &SyncGuid) -> u32 {
        get_raw_bookmark(conn, guid)
            .expect("should work")
            .unwrap()
            .position
    }

    #[test]
    fn test_insert() -> Result<()> {
        let _ = env_logger::try_init();
        let conn = new_mem_connection();
        let url = Url::parse("https://www.example.com")?;

        conn.execute("UPDATE moz_bookmarks SET syncChangeCounter = 0", NO_PARAMS)
            .expect("should work");

        let bm = InsertableItem::Bookmark(InsertableBookmark {
            parent_guid: BookmarkRootGuid::Unfiled.into(),
            position: BookmarkPosition::Append,
            date_added: None,
            last_modified: None,
            guid: None,
            url: url.clone(),
            title: Some("the title".into()),
        });
        let guid = insert_bookmark(&conn, &bm)?;

        // re-fetch it.
        let rb = get_raw_bookmark(&conn, &guid)?.expect("should get the bookmark");

        assert!(rb.place_id.is_some());
        assert_eq!(rb.bookmark_type, BookmarkType::Bookmark);
        assert_eq!(rb.parent_guid, BookmarkRootGuid::Unfiled.as_guid());
        assert_eq!(rb.position, 0);
        assert_eq!(rb.title, Some("the title".into()));
        assert_eq!(rb.url, Some(url));
        assert_eq!(rb.sync_status, SyncStatus::New);
        assert_eq!(rb.sync_change_counter, 1);
        assert_eq!(rb.child_count, 0);

        let unfiled = get_raw_bookmark(&conn, &BookmarkRootGuid::Unfiled.as_guid())?
            .expect("should get unfiled");
        assert_eq!(unfiled.sync_change_counter, 1);

        Ok(())
    }

    #[test]
    fn test_insert_titles() -> Result<()> {
        let _ = env_logger::try_init();
        let conn = new_mem_connection();
        let url = Url::parse("https://www.example.com")?;

        let bm = InsertableItem::Bookmark(InsertableBookmark {
            parent_guid: BookmarkRootGuid::Unfiled.into(),
            position: BookmarkPosition::Append,
            date_added: None,
            last_modified: None,
            guid: None,
            url: url.clone(),
            title: Some("".into()),
        });
        let guid = insert_bookmark(&conn, &bm)?;
        let rb = get_raw_bookmark(&conn, &guid)?.expect("should get the bookmark");
        assert_eq!(rb.title, None);

        let bm2 = InsertableItem::Bookmark(InsertableBookmark {
            parent_guid: BookmarkRootGuid::Unfiled.into(),
            position: BookmarkPosition::Append,
            date_added: None,
            last_modified: None,
            guid: None,
            url: url.clone(),
            title: None,
        });
        let guid2 = insert_bookmark(&conn, &bm2)?;
        let rb2 = get_raw_bookmark(&conn, &guid2)?.expect("should get the bookmark");
        assert_eq!(rb2.title, None);
        Ok(())
    }

    #[test]
    fn test_delete() -> Result<()> {
        let _ = env_logger::try_init();
        let conn = new_mem_connection();

        let guid1 = SyncGuid::new();
        let guid2 = SyncGuid::new();
        let guid2_1 = SyncGuid::new();
        let guid3 = SyncGuid::new();

        let jtree = json!({
            "guid": &BookmarkRootGuid::Unfiled.as_guid(),
            "children": [
                {
                    "guid": &guid1,
                    "title": "the bookmark",
                    "url": "https://www.example.com/"
                },
                {
                    "guid": &guid2,
                    "title": "A folder",
                    "children": [
                        {
                            "guid": &guid2_1,
                            "title": "bookmark in A folder",
                            "url": "https://www.example2.com/"
                        }
                    ]
                },
                {
                    "guid": &guid3,
                    "title": "the last bookmark",
                    "url": "https://www.example3.com/"
                },
            ]
        });

        insert_json_tree(&conn, jtree);

        // Make sure the positions are correct now.
        assert_eq!(get_pos(&conn, &guid1), 0);
        assert_eq!(get_pos(&conn, &guid2), 1);
        assert_eq!(get_pos(&conn, &guid3), 2);

        // Delete the middle folder.
        delete_bookmark(&conn, &guid2)?;
        // Should no longer exist.
        assert!(get_raw_bookmark(&conn, &guid2)?.is_none());
        // Neither should the child.
        assert!(get_raw_bookmark(&conn, &guid2_1)?.is_none());
        // Positions of the remaining should be correct.
        assert_eq!(get_pos(&conn, &guid1), 0);
        assert_eq!(get_pos(&conn, &guid3), 1);

        Ok(())
    }

    #[test]
    fn test_delete_roots() -> Result<()> {
        let _ = env_logger::try_init();
        let conn = new_mem_connection();

        delete_bookmark(&conn, &BookmarkRootGuid::Root.into()).expect_err("can't delete root");
        delete_bookmark(&conn, &BookmarkRootGuid::Unfiled.into())
            .expect_err("can't delete any root");
        Ok(())
    }

    #[test]
    fn test_insert_pos_too_large() -> Result<()> {
        let _ = env_logger::try_init();
        let conn = new_mem_connection();
        let url = Url::parse("https://www.example.com")?;

        let bm = InsertableItem::Bookmark(InsertableBookmark {
            parent_guid: BookmarkRootGuid::Unfiled.into(),
            position: BookmarkPosition::Specific(100),
            date_added: None,
            last_modified: None,
            guid: None,
            url: url.clone(),
            title: Some("the title".into()),
        });
        let guid = insert_bookmark(&conn, &bm)?;

        // re-fetch it.
        let rb = get_raw_bookmark(&conn, &guid)?.expect("should get the bookmark");

        assert_eq!(rb.position, 0, "large value should have been ignored");
        Ok(())
    }

    #[test]
    fn test_update_move_same_parent() -> Result<()> {
        let _ = env_logger::try_init();
        let conn = new_mem_connection();
        let unfiled = &BookmarkRootGuid::Unfiled.as_guid();

        // A helper to make the moves below more concise.
        let do_move = |guid: &str, pos: BookmarkPosition| {
            update_bookmark(
                &conn,
                &guid.into(),
                &UpdatableBookmark {
                    location: UpdateTreeLocation::Position(pos),
                    ..Default::default()
                }
                .into(),
            )
            .expect("update should work");
        };

        // A helper to make the checks below more concise.
        let check_tree = |children: Value| {
            assert_json_tree(
                &conn,
                unfiled,
                json!({
                    "guid": unfiled,
                    "children": children
                }),
            );
        };

        insert_json_tree(
            &conn,
            json!({
                "guid": unfiled,
                "children": [
                    {
                        "guid": "bookmark1___",
                        "url": "https://www.example1.com/"
                    },
                    {
                        "guid": "bookmark2___",
                        "url": "https://www.example2.com/"
                    },
                    {
                        "guid": "bookmark3___",
                        "url": "https://www.example3.com/"
                    },

                ]
            }),
        );

        // Move a bookmark to the end.
        do_move("bookmark2___", BookmarkPosition::Append);
        check_tree(json!([
            {"url": "https://www.example1.com/"},
            {"url": "https://www.example3.com/"},
            {"url": "https://www.example2.com/"},
        ]));

        // Move a bookmark to its existing position
        do_move("bookmark3___", BookmarkPosition::Specific(1));
        check_tree(json!([
            {"url": "https://www.example1.com/"},
            {"url": "https://www.example3.com/"},
            {"url": "https://www.example2.com/"},
        ]));

        // Move a bookmark back 1 position.
        do_move("bookmark2___", BookmarkPosition::Specific(1));
        check_tree(json!([
            {"url": "https://www.example1.com/"},
            {"url": "https://www.example2.com/"},
            {"url": "https://www.example3.com/"},
        ]));

        // Move a bookmark forward 1 position.
        do_move("bookmark2___", BookmarkPosition::Specific(2));
        check_tree(json!([
            {"url": "https://www.example1.com/"},
            {"url": "https://www.example3.com/"},
            {"url": "https://www.example2.com/"},
        ]));

        // Move a bookmark beyond the end.
        do_move("bookmark1___", BookmarkPosition::Specific(10));
        check_tree(json!([
            {"url": "https://www.example3.com/"},
            {"url": "https://www.example2.com/"},
            {"url": "https://www.example1.com/"},
        ]));

        Ok(())
    }

    #[test]
    fn test_update() -> Result<()> {
        let _ = env_logger::try_init();
        let conn = new_mem_connection();
        let unfiled = &BookmarkRootGuid::Unfiled.as_guid();

        insert_json_tree(
            &conn,
            json!({
                "guid": unfiled,
                "children": [
                    {
                        "guid": "bookmark1___",
                        "title": "the bookmark",
                        "url": "https://www.example.com/"
                    },
                    {
                        "guid": "bookmark2___",
                        "title": "another bookmark",
                        "url": "https://www.example2.com/"
                    },
                    {
                        "guid": "folder1_____",
                        "title": "A folder",
                        "children": [
                            {
                                "guid": "bookmark3___",
                                "title": "bookmark in A folder",
                                "url": "https://www.example3.com/"
                            },
                            {
                                "guid": "bookmark4___",
                                "title": "next bookmark in A folder",
                                "url": "https://www.example4.com/"
                            },
                            {
                                "guid": "bookmark5___",
                                "title": "next next bookmark in A folder",
                                "url": "https://www.example5.com/"
                            }
                        ]
                    },
                    {
                        "guid": "bookmark6___",
                        "title": "yet another bookmark",
                        "url": "https://www.example6.com/"
                    },

                ]
            }),
        );

        update_bookmark(
            &conn,
            &"folder1_____".into(),
            &UpdatableFolder {
                title: Some("new name".to_string()),
                ..Default::default()
            }
            .into(),
        )?;
        update_bookmark(
            &conn,
            &"bookmark1___".into(),
            &UpdatableBookmark {
                url: Some(Url::parse("https://www.example3.com/")?),
                title: None,
                ..Default::default()
            }
            .into(),
        )?;

        // A move in the same folder.
        update_bookmark(
            &conn,
            &"bookmark6___".into(),
            &UpdatableBookmark {
                location: UpdateTreeLocation::Position(BookmarkPosition::Specific(2)),
                ..Default::default()
            }
            .into(),
        )?;

        // A move across folders.
        update_bookmark(
            &conn,
            &"bookmark2___".into(),
            &UpdatableBookmark {
                location: UpdateTreeLocation::Parent(
                    "folder1_____".into(),
                    BookmarkPosition::Specific(1),
                ),
                ..Default::default()
            }
            .into(),
        )?;

        assert_json_tree(
            &conn,
            unfiled,
            json!({
                "guid": unfiled,
                "children": [
                    {
                        // We updated the url and title of this.
                        "guid": "bookmark1___",
                        "title": null,
                        "url": "https://www.example3.com/"
                    },
                        // We moved bookmark6 to position=2 (ie, 3rd) of the same
                        // parent, but then moved the existing 2nd item to the
                        // folder, so this ends up second.
                    {
                        "guid": "bookmark6___",
                        "url": "https://www.example6.com/"
                    },
                    {
                        // We changed the name of the folder.
                        "guid": "folder1_____",
                        "title": "new name",
                        "children": [
                            {
                                "guid": "bookmark3___",
                                "url": "https://www.example3.com/"
                            },
                            {
                                // This was moved from the parent to position 1
                                "guid": "bookmark2___",
                                "url": "https://www.example2.com/"
                            },
                            {
                                "guid": "bookmark4___",
                                "url": "https://www.example4.com/"
                            },
                            {
                                "guid": "bookmark5___",
                                "url": "https://www.example5.com/"
                            }
                        ]
                    },

                ]
            }),
        );

        Ok(())
    }

    #[test]
    fn test_update_titles() -> Result<()> {
        let _ = env_logger::try_init();
        let conn = new_mem_connection();
        let guid: SyncGuid = "bookmark1___".into();

        insert_json_tree(
            &conn,
            json!({
                "guid": &BookmarkRootGuid::Unfiled.as_guid(),
                "children": [
                    {
                        "guid": "bookmark1___",
                        "title": "the bookmark",
                        "url": "https://www.example.com/"
                    },
                ],
            }),
        );

        conn.execute("UPDATE moz_bookmarks SET syncChangeCounter = 0", NO_PARAMS)
            .expect("should work");

        // Update of None means no change.
        update_bookmark(
            &conn,
            &guid,
            &UpdatableBookmark {
                title: None,
                ..Default::default()
            }
            .into(),
        )?;
        let bm = get_raw_bookmark(&conn, &guid)?.expect("should exist");
        assert_eq!(bm.title, Some("the bookmark".to_string()));
        assert_eq!(bm.sync_change_counter, 0);

        // Update to the same value is still not a change.
        update_bookmark(
            &conn,
            &guid,
            &UpdatableBookmark {
                title: Some("the bookmark".to_string()),
                ..Default::default()
            }
            .into(),
        )?;
        let bm = get_raw_bookmark(&conn, &guid)?.expect("should exist");
        assert_eq!(bm.title, Some("the bookmark".to_string()));
        assert_eq!(bm.sync_change_counter, 0);

        // Update to an empty string sets it to null
        update_bookmark(
            &conn,
            &guid,
            &UpdatableBookmark {
                title: Some("".to_string()),
                ..Default::default()
            }
            .into(),
        )?;
        let bm = get_raw_bookmark(&conn, &guid)?.expect("should exist");
        assert_eq!(bm.title, None);
        assert_eq!(bm.sync_change_counter, 1);

        Ok(())
    }

    #[test]
    fn test_update_statuses() -> Result<()> {
        let _ = env_logger::try_init();
        let conn = new_mem_connection();
        let unfiled = &BookmarkRootGuid::Unfiled.as_guid();

        let check_change_counters = |guids: Vec<&str>| {
            let sql = "SELECT guid FROM moz_bookmarks WHERE syncChangeCounter != 0";
            let mut stmt = conn.prepare(sql).expect("sql is ok");
            let got_guids: HashSet<String> = stmt
                .query_and_then(NO_PARAMS, |row| -> rusqlite::Result<_> {
                    Ok(row.get_checked::<_, String>(0)?)
                })
                .expect("should work")
                .map(|v| v.unwrap())
                .into_iter()
                .collect();

            assert_eq!(
                got_guids,
                guids.into_iter().map(|v| v.to_string()).collect()
            );
            // reset them all back
            conn.execute("UPDATE moz_bookmarks SET syncChangeCounter = 0", NO_PARAMS)
                .expect("should work");
        };

        let check_last_modified = |guids: Vec<&str>| {
            let sql = "SELECT guid FROM moz_bookmarks
                       WHERE lastModified >= 1000 AND guid != 'root________'";

            let mut stmt = conn.prepare(sql).expect("sql is ok");
            let got_guids: HashSet<String> = stmt
                .query_and_then(NO_PARAMS, |row| -> rusqlite::Result<_> {
                    Ok(row.get_checked::<_, String>(0)?)
                })
                .expect("should work")
                .map(|v| v.unwrap())
                .into_iter()
                .collect();

            assert_eq!(
                got_guids,
                guids.into_iter().map(|v| v.to_string()).collect()
            );
            // reset them all back
            conn.execute("UPDATE moz_bookmarks SET lastModified = 123", NO_PARAMS)
                .expect("should work");
        };

        insert_json_tree(
            &conn,
            json!({
                "guid": unfiled,
                "children": [
                    {
                        "guid": "folder1_____",
                        "title": "A folder",
                        "children": [
                            {
                                "guid": "bookmark1___",
                                "title": "bookmark in A folder",
                                "url": "https://www.example2.com/"
                            },
                            {
                                "guid": "bookmark2___",
                                "title": "next bookmark in A folder",
                                "url": "https://www.example3.com/"
                            },
                        ]
                    },
                    {
                        "guid": "folder2_____",
                        "title": "folder 2",
                    },
                ]
            }),
        );

        // reset all statuses and timestamps.
        conn.execute(
            "UPDATE moz_bookmarks SET syncChangeCounter = 0, lastModified = 123",
            NO_PARAMS,
        )?;

        // update a title - should get a change counter.
        update_bookmark(
            &conn,
            &"bookmark1___".into(),
            &UpdatableBookmark {
                title: Some("new name".to_string()),
                ..Default::default()
            }
            .into(),
        )?;
        check_change_counters(vec!["bookmark1___"]);
        // last modified should be all the way up the tree.
        check_last_modified(vec!["unfiled_____", "folder1_____", "bookmark1___"]);

        // update the position in the same folder.
        update_bookmark(
            &conn,
            &"bookmark1___".into(),
            &UpdatableBookmark {
                location: UpdateTreeLocation::Position(BookmarkPosition::Append),
                ..Default::default()
            }
            .into(),
        )?;
        // parent should be the only thing with a change counter.
        check_change_counters(vec!["folder1_____"]);
        // last modified should be all the way up the tree.
        check_last_modified(vec!["unfiled_____", "folder1_____", "bookmark1___"]);

        // update the position to a different folder.
        update_bookmark(
            &conn,
            &"bookmark1___".into(),
            &UpdatableBookmark {
                location: UpdateTreeLocation::Parent(
                    "folder2_____".into(),
                    BookmarkPosition::Append,
                ),
                ..Default::default()
            }
            .into(),
        )?;
        // Both parents should have a change counter.
        check_change_counters(vec!["folder1_____", "folder2_____"]);
        // last modified should be all the way up the tree and include both parents.
        check_last_modified(vec![
            "unfiled_____",
            "folder1_____",
            "folder2_____",
            "bookmark1___",
        ]);

        Ok(())
    }

    #[test]
    fn test_update_errors() -> Result<()> {
        let _ = env_logger::try_init();
        let conn = new_mem_connection();

        insert_json_tree(
            &conn,
            json!({
                "guid": &BookmarkRootGuid::Unfiled.as_guid(),
                "children": [
                    {
                        "guid": "bookmark1___",
                        "title": "the bookmark",
                        "url": "https://www.example.com/"
                    },
                    {
                        "guid": "folder1_____",
                        "title": "A folder",
                        "children": [
                            {
                                "guid": "bookmark2___",
                                "title": "bookmark in A folder",
                                "url": "https://www.example2.com/"
                            },
                        ]
                    },
                ]
            }),
        );
        // Update an item that doesn't exist.
        update_bookmark(
            &conn,
            &"bookmark9___".into(),
            &UpdatableBookmark {
                ..Default::default()
            }
            .into(),
        )
        .expect_err("should fail to update an item that doesn't exist");

        // A move across to a non-folder
        update_bookmark(
            &conn,
            &"bookmark1___".into(),
            &UpdatableBookmark {
                location: UpdateTreeLocation::Parent(
                    "bookmark2___".into(),
                    BookmarkPosition::Specific(1),
                ),
                ..Default::default()
            }
            .into(),
        )
        .expect_err("can't move to a bookmark");

        // A move to the root
        update_bookmark(
            &conn,
            &"bookmark1___".into(),
            &UpdatableBookmark {
                location: UpdateTreeLocation::Parent(
                    BookmarkRootGuid::Root.as_guid(),
                    BookmarkPosition::Specific(1),
                ),
                ..Default::default()
            }
            .into(),
        )
        .expect_err("can't move to the root");
        Ok(())
    }

    #[test]
    fn test_fetch_root() -> Result<()> {
        let _ = env_logger::try_init();
        let conn = new_mem_connection();

        // Fetch the root
        let t = fetch_tree(&conn, &BookmarkRootGuid::Root.into())?.unwrap();
        let f = match t {
            BookmarkTreeNode::Folder(ref f) => f,
            _ => panic!("tree root must be a folder"),
        };
        assert_eq!(f.guid, Some(BookmarkRootGuid::Root.into()));
        assert_eq!(f.children.len(), 4);
        Ok(())
    }

    #[test]
    fn test_insert_tree() -> Result<()> {
        let _ = env_logger::try_init();
        let conn = new_mem_connection();

        let tree = FolderNode {
            guid: Some(BookmarkRootGuid::Unfiled.into()),
            children: vec![
                BookmarkNode {
                    guid: None,
                    date_added: None,
                    last_modified: None,
                    title: Some("the bookmark".into()),
                    url: Url::parse("https://www.example.com")?,
                }
                .into(),
                FolderNode {
                    title: Some("A folder".into()),
                    children: vec![
                        BookmarkNode {
                            guid: None,
                            date_added: None,
                            last_modified: None,
                            title: Some("bookmark 1 in A folder".into()),
                            url: Url::parse("https://www.example2.com")?,
                        }
                        .into(),
                        BookmarkNode {
                            guid: None,
                            date_added: None,
                            last_modified: None,
                            title: Some("bookmark 2 in A folder".into()),
                            url: Url::parse("https://www.example3.com")?,
                        }
                        .into(),
                    ],
                    ..Default::default()
                }
                .into(),
                BookmarkNode {
                    guid: None,
                    date_added: None,
                    last_modified: None,
                    title: Some("another bookmark".into()),
                    url: Url::parse("https://www.example4.com")?,
                }
                .into(),
            ],
            ..Default::default()
        };
        insert_tree(&conn, &tree)?;

        // check  it.
        assert_json_tree(
            &conn,
            &BookmarkRootGuid::Unfiled.into(),
            json!({
                "guid": &BookmarkRootGuid::Unfiled.as_guid(),
                "children": [
                    {
                        "title": "the bookmark",
                        "url": "https://www.example.com/"
                    },
                    {
                        "title": "A folder",
                        "children": [
                            {
                                "title": "bookmark 1 in A folder",
                                "url": "https://www.example2.com/"
                            },
                            {
                                "title": "bookmark 2 in A folder",
                                "url": "https://www.example3.com/"
                            }
                        ],
                    },
                    {
                        "title": "another bookmark",
                        "url": "https://www.example4.com/",
                    }
                ]
            }),
        );
        Ok(())
    }
}<|MERGE_RESOLUTION|>--- conflicted
+++ resolved
@@ -1317,11 +1317,7 @@
     }
 }
 
-<<<<<<< HEAD
-pub(crate) fn get_raw_bookmark(db: &impl ConnExt, guid: &SyncGuid) -> Result<Option<RawBookmark>> {
-=======
-fn get_raw_bookmark(db: &PlacesDb, guid: &SyncGuid) -> Result<Option<RawBookmark>> {
->>>>>>> e32186e2
+pub(crate) fn get_raw_bookmark(db: &PlacesDb, guid: &SyncGuid) -> Result<Option<RawBookmark>> {
     // sql is based on fetchBookmark() in Desktop's Bookmarks.jsm, with 'fk' added
     // and title's NULLIF handling.
     Ok(db.try_query_row(
