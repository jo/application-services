/* This Source Code Form is subject to the terms of the Mozilla Public
 * License, v. 2.0. If a copy of the MPL was not distributed with this
 * file, You can obtain one at http://mozilla.org/MPL/2.0/. */

use super::RowId;
use super::{fetch_page_info, new_page_info};
use crate::db::PlacesDb;
use crate::error::*;
use crate::types::{BookmarkType, SyncGuid, SyncStatus, Timestamp};
use rusqlite::types::ToSql;
use rusqlite::{Connection, Row};
use serde::{ser::SerializeStruct, Deserialize, Deserializer, Serialize, Serializer};
#[cfg(test)]
use serde_json::{self, json};
use sql_support::{self, ConnExt};
use std::cmp::{max, min};
use std::collections::HashMap;
use url::Url;

pub use public_node::PublicNode;
pub use root_guid::BookmarkRootGuid;

<<<<<<< HEAD
impl BookmarkRootGuid {
    pub fn as_guid(&self) -> SyncGuid {
        match self {
            &BookmarkRootGuid::Root => "root________".into(),
            &BookmarkRootGuid::Menu => "menu________".into(),
            &BookmarkRootGuid::Toolbar => "toolbar_____".into(),
            &BookmarkRootGuid::Unfiled => "unfiled_____".into(),
            &BookmarkRootGuid::Mobile => "mobile______".into(),
        }
    }

    pub fn as_sync_record_id(&self) -> &'static str {
        match self {
            BookmarkRootGuid::Root => "places",
            BookmarkRootGuid::Menu => "menu",
            BookmarkRootGuid::Toolbar => "toolbar",
            BookmarkRootGuid::Unfiled => "unfiled",
            BookmarkRootGuid::Mobile => "mobile",
        }
    }

    pub fn from_guid(guid: &SyncGuid) -> Option<Self> {
        match guid.as_ref() {
            "root________" => Some(BookmarkRootGuid::Root),
            "menu________" => Some(BookmarkRootGuid::Menu),
            "toolbar_____" => Some(BookmarkRootGuid::Toolbar),
            "unfiled_____" => Some(BookmarkRootGuid::Unfiled),
            "mobile______" => Some(BookmarkRootGuid::Mobile),
            _ => None,
        }
    }

    pub fn from_sync_record_id(id: &str) -> Option<Self> {
        Some(match id {
            "places" => BookmarkRootGuid::Root,
            "menu" => BookmarkRootGuid::Menu,
            "toolbar" => BookmarkRootGuid::Toolbar,
            "unfiled" => BookmarkRootGuid::Unfiled,
            "mobile" => BookmarkRootGuid::Mobile,
            _ => return None,
        })
    }

    pub fn user_roots() -> Vec<BookmarkRootGuid> {
        vec![
            BookmarkRootGuid::Menu,
            BookmarkRootGuid::Toolbar,
            BookmarkRootGuid::Unfiled,
            BookmarkRootGuid::Mobile,
        ]
    }
}

impl From<BookmarkRootGuid> for SyncGuid {
    fn from(item: BookmarkRootGuid) -> SyncGuid {
        item.as_guid()
    }
}

// Allow comparisons between BookmarkRootGuid and SyncGuids
impl PartialEq<BookmarkRootGuid> for SyncGuid {
    fn eq(&self, other: &BookmarkRootGuid) -> bool {
        *self == other.as_guid()
    }
}

impl PartialEq<SyncGuid> for BookmarkRootGuid {
    fn eq(&self, other: &SyncGuid) -> bool {
        self.as_guid() == *other
    }
}
=======
mod conversions;
pub mod public_node;
mod root_guid;
>>>>>>> 9f936f0d

fn create_root(
    db: &Connection,
    title: &str,
    guid: &SyncGuid,
    position: u32,
    when: &Timestamp,
) -> Result<()> {
    let sql = format!(
        "
        INSERT INTO moz_bookmarks
            (type, position, title, dateAdded, lastModified, guid, parent,
             syncChangeCounter, syncStatus)
        VALUES
            (:item_type, :item_position, :item_title, :date_added, :last_modified, :guid,
             (SELECT id FROM moz_bookmarks WHERE guid = {:?}),
             1, :sync_status)
        ",
        BookmarkRootGuid::Root.as_guid().as_ref()
    );
    let params: Vec<(&str, &ToSql)> = vec![
        (":item_type", &BookmarkType::Folder),
        (":item_position", &position),
        (":item_title", &title),
        (":date_added", when),
        (":last_modified", when),
        (":guid", guid),
        (":sync_status", &SyncStatus::New),
    ];
    db.execute_named_cached(&sql, &params)?;
    Ok(())
}

pub fn create_bookmark_roots(db: &Connection) -> Result<()> {
    let now = Timestamp::now();
    create_root(db, "root", &BookmarkRootGuid::Root.into(), 0, &now)?;
    create_root(db, "menu", &BookmarkRootGuid::Menu.into(), 0, &now)?;
    create_root(db, "toolbar", &BookmarkRootGuid::Toolbar.into(), 1, &now)?;
    create_root(db, "unfiled", &BookmarkRootGuid::Unfiled.into(), 2, &now)?;
    create_root(db, "mobile", &BookmarkRootGuid::Mobile.into(), 3, &now)?;
    Ok(())
}

#[derive(Debug, Copy, Clone)]
pub enum BookmarkPosition {
    Specific(u32),
    Append,
}

/// Helpers to deal with managing the position correctly.

/// Updates the position of existing items so that the insertion of a child in
/// the position specified leaves all siblings with the correct position.
/// Returns the index the item should be inserted at.
fn resolve_pos_for_insert(
    db: &PlacesDb,
    pos: &BookmarkPosition,
    parent: &RawBookmark,
) -> Result<u32> {
    Ok(match pos {
        BookmarkPosition::Specific(specified) => {
            let actual = min(*specified, parent.child_count);
            // must reorder existing children.
            db.execute_named_cached(
                "UPDATE moz_bookmarks SET position = position + 1
                 WHERE parent = :parent_id
                 AND position >= :position",
                &[(":parent_id", &parent.row_id), (":position", &actual)],
            )?;
            actual
        }
        BookmarkPosition::Append => parent.child_count,
    })
}

/// Updates the position of existing items so that the deletion of a child
/// from the position specified leaves all siblings with the correct position.
fn update_pos_for_deletion(db: &PlacesDb, pos: u32, parent_id: RowId) -> Result<()> {
    db.execute_named_cached(
        "UPDATE moz_bookmarks SET position = position - 1
         WHERE parent = :parent
         AND position >= :position",
        &[(":parent", &parent_id), (":position", &pos)],
    )?;
    Ok(())
}

/// Updates the position of existing items when an item is being moved in the
/// same folder.
/// Returns what the position should be updated to.
fn update_pos_for_move(
    db: &PlacesDb,
    pos: &BookmarkPosition,
    bm: &RawBookmark,
    parent: &RawBookmark,
) -> Result<u32> {
    assert_eq!(bm.parent_id.unwrap(), parent.row_id);
    // Note the additional -1's below are to account for the item already being
    // in the folder.
    let new_index = match pos {
        BookmarkPosition::Specific(specified) => min(*specified, parent.child_count - 1),
        BookmarkPosition::Append => parent.child_count - 1,
    };
    db.execute_named_cached(
        "UPDATE moz_bookmarks
         SET position = CASE WHEN :new_index < :cur_index
            THEN position + 1
            ELSE position - 1
         END
         WHERE parent = :parent_id
         AND position BETWEEN :low_index AND :high_index",
        &[
            (":new_index", &new_index),
            (":cur_index", &bm.position),
            (":parent_id", &parent.row_id),
            (":low_index", &min(bm.position, new_index)),
            (":high_index", &max(bm.position, new_index)),
        ],
    )?;
    Ok(new_index)
}

/// Structures which can be used to insert a bookmark, folder or separator.
#[derive(Debug, Clone)]
pub struct InsertableBookmark {
    pub parent_guid: SyncGuid,
    pub position: BookmarkPosition,
    pub date_added: Option<Timestamp>,
    pub last_modified: Option<Timestamp>,
    pub guid: Option<SyncGuid>,
    pub url: Url,
    pub title: Option<String>,
}

impl From<InsertableBookmark> for InsertableItem {
    fn from(bmk: InsertableBookmark) -> Self {
        InsertableItem::Bookmark(bmk)
    }
}

#[derive(Debug, Clone)]
pub struct InsertableSeparator {
    pub parent_guid: SyncGuid,
    pub position: BookmarkPosition,
    pub date_added: Option<Timestamp>,
    pub last_modified: Option<Timestamp>,
    pub guid: Option<SyncGuid>,
}

impl From<InsertableSeparator> for InsertableItem {
    fn from(sep: InsertableSeparator) -> Self {
        InsertableItem::Separator(sep)
    }
}

#[derive(Debug, Clone)]
pub struct InsertableFolder {
    pub parent_guid: SyncGuid,
    pub position: BookmarkPosition,
    pub date_added: Option<Timestamp>,
    pub last_modified: Option<Timestamp>,
    pub guid: Option<SyncGuid>,
    pub title: Option<String>,
}

impl From<InsertableFolder> for InsertableItem {
    fn from(folder: InsertableFolder) -> Self {
        InsertableItem::Folder(folder)
    }
}

// The type used to insert the actual item.
#[derive(Debug, Clone)]
pub enum InsertableItem {
    Bookmark(InsertableBookmark),
    Separator(InsertableSeparator),
    Folder(InsertableFolder),
}

// We allow all "common" fields from the sub-types to be getters on the
// InsertableItem type.
macro_rules! impl_common_bookmark_getter {
    ($getter_name:ident, $T:ty) => {
        fn $getter_name(&self) -> &$T {
            match self {
                InsertableItem::Bookmark(b) => &b.$getter_name,
                InsertableItem::Separator(s) => &s.$getter_name,
                InsertableItem::Folder(f) => &f.$getter_name,
            }
        }
    };
}

impl InsertableItem {
    fn bookmark_type(&self) -> BookmarkType {
        match self {
            InsertableItem::Bookmark(_) => BookmarkType::Bookmark,
            InsertableItem::Separator(_) => BookmarkType::Separator,
            InsertableItem::Folder(_) => BookmarkType::Folder,
        }
    }
    impl_common_bookmark_getter!(parent_guid, SyncGuid);
    impl_common_bookmark_getter!(position, BookmarkPosition);
    impl_common_bookmark_getter!(date_added, Option<Timestamp>);
    impl_common_bookmark_getter!(last_modified, Option<Timestamp>);
    impl_common_bookmark_getter!(guid, Option<SyncGuid>);
}

pub fn insert_bookmark(db: &PlacesDb, bm: &InsertableItem) -> Result<SyncGuid> {
    let tx = db.unchecked_transaction()?;
    let result = insert_bookmark_in_tx(db, bm);
    super::delete_pending_temp_tables(db)?;
    match result {
        Ok(_) => tx.commit()?,
        Err(_) => tx.rollback()?,
    }
    result
}

pub fn maybe_truncate_title(t: &Option<String>) -> Option<&str> {
    use super::TITLE_LENGTH_MAX;
    use crate::util::slice_up_to;
    t.as_ref().map(|title| slice_up_to(title, TITLE_LENGTH_MAX))
}

fn insert_bookmark_in_tx(db: &PlacesDb, bm: &InsertableItem) -> Result<SyncGuid> {
    // find the row ID of the parent.
    if bm.parent_guid() == BookmarkRootGuid::Root {
        return Err(InvalidPlaceInfo::CannotUpdateRoot(BookmarkRootGuid::Root).into());
    }
    let parent_guid = bm.parent_guid();
    let parent = get_raw_bookmark(db, parent_guid)?
        .ok_or_else(|| InvalidPlaceInfo::NoSuchGuid(parent_guid.to_string()))?;
    if parent.bookmark_type != BookmarkType::Folder {
        return Err(InvalidPlaceInfo::InvalidParent(parent_guid.to_string()).into());
    }
    // Do the "position" dance.
    let position = resolve_pos_for_insert(db, &bm.position(), &parent)?;

    // Note that we could probably do this 'fk' work as a sub-query (although
    // markh isn't clear how we could perform the insert) - it probably doesn't
    // matter in practice though...
    let fk = match bm {
        InsertableItem::Bookmark(ref bm) => {
            let page_info = match fetch_page_info(db, &bm.url)? {
                Some(info) => info.page,
                None => new_page_info(db, &bm.url, None)?,
            };
            Some(page_info.row_id)
        }
        _ => None,
    };
    let sql = "INSERT INTO moz_bookmarks
              (fk, type, parent, position, title, dateAdded, lastModified,
               guid, syncStatus, syncChangeCounter) VALUES
              (:fk, :type, :parent, :position, :title, :dateAdded, :lastModified,
               :guid, :syncStatus, :syncChangeCounter)";

    let guid = bm.guid().clone().unwrap_or_else(|| SyncGuid::new());
    let date_added = bm.date_added().unwrap_or_else(|| Timestamp::now());
    // last_modified can't be before date_added
    let last_modified = max(
        bm.last_modified().unwrap_or_else(|| Timestamp::now()),
        date_added,
    );

    let bookmark_type = bm.bookmark_type();
    match bm {
        InsertableItem::Bookmark(ref b) => {
            let title = maybe_truncate_title(&b.title);
            db.execute_named_cached(
                sql,
                &[
                    (":fk", &fk),
                    (":type", &bookmark_type),
                    (":parent", &parent.row_id),
                    (":position", &position),
                    (":title", &title),
                    (":dateAdded", &date_added),
                    (":lastModified", &last_modified),
                    (":guid", &guid),
                    (":syncStatus", &SyncStatus::New),
                    (":syncChangeCounter", &1),
                ],
            )?;
        }
        InsertableItem::Separator(ref _s) => {
            db.execute_named_cached(
                sql,
                &[
                    (":type", &bookmark_type),
                    (":parent", &parent.row_id),
                    (":position", &position),
                    (":dateAdded", &date_added),
                    (":lastModified", &last_modified),
                    (":guid", &guid),
                    (":syncStatus", &SyncStatus::New),
                    (":syncChangeCounter", &1),
                ],
            )?;
        }
        InsertableItem::Folder(ref f) => {
            let title = maybe_truncate_title(&f.title);
            db.execute_named_cached(
                sql,
                &[
                    (":type", &bookmark_type),
                    (":parent", &parent.row_id),
                    (":title", &title),
                    (":position", &position),
                    (":dateAdded", &date_added),
                    (":lastModified", &last_modified),
                    (":guid", &guid),
                    (":syncStatus", &SyncStatus::New),
                    (":syncChangeCounter", &1),
                ],
            )?;
        }
    };

    // Bump the parent's change counter.
    let sql_counter = "
        UPDATE moz_bookmarks SET syncChangeCounter = syncChangeCounter + 1
        WHERE id = :parent_id";
    db.execute_named_cached(sql_counter, &[(":parent_id", &parent.row_id)])?;

    Ok(guid)
}

/// Delete the specified bookmark. Returns true if a bookmark with the guid
/// existed and was deleted, false otherwise.
pub fn delete_bookmark(db: &PlacesDb, guid: &SyncGuid) -> Result<bool> {
    let tx = db.unchecked_transaction()?;
    let result = delete_bookmark_in_tx(db, guid);
    match result {
        Ok(_) => tx.commit()?,
        Err(_) => tx.rollback()?,
    }
    result
}

fn delete_bookmark_in_tx(db: &PlacesDb, guid: &SyncGuid) -> Result<bool> {
    // Can't delete a root.
    if let Some(root) = guid.as_root() {
        return Err(InvalidPlaceInfo::CannotUpdateRoot(root).into());
    }
    let record = match get_raw_bookmark(db, guid)? {
        Some(r) => r,
        None => {
            log::debug!("Can't delete bookmark '{:?}' as it doesn't exist", guid);
            return Ok(false);
        }
    };
    // There's an argument to be made here that we should still honor the
    // deletion in the case of this corruption, since it would be fixed by
    // performing the deletion, and the user wants it gone...
    let record_parent_id = record
        .parent_id
        .ok_or_else(|| Corruption::NonRootWithoutParent(guid.to_string()))?;
    // must reorder existing children.
    update_pos_for_deletion(db, record.position, record_parent_id)?;
    // and delete - children are recursively deleted.
    db.execute_named_cached(
        "DELETE from moz_bookmarks WHERE id = :id",
        &[(":id", &record.row_id)],
    )?;
    super::delete_pending_temp_tables(db)?;
    Ok(true)
}

/// Support for modifying bookmarks, including changing the location in
/// the tree.

// Used to specify how the location of the item in the tree should be updated.
#[derive(Debug, Clone)]
pub enum UpdateTreeLocation {
    None,                               // no change
    Position(BookmarkPosition),         // new position in the same folder.
    Parent(SyncGuid, BookmarkPosition), // new parent
}

impl Default for UpdateTreeLocation {
    fn default() -> Self {
        UpdateTreeLocation::None
    }
}

/// Structures which can be used to update a bookmark, folder or separator.
/// Almost all fields are Option<>-like, with None meaning "do not change".
/// Many fields which can't be changed by our public API are omitted (eg,
/// guid, date_added, last_modified, etc)
#[derive(Debug, Clone, Default)]
pub struct UpdatableBookmark {
    pub location: UpdateTreeLocation,
    pub url: Option<Url>,
    pub title: Option<String>,
}

impl From<UpdatableBookmark> for UpdatableItem {
    fn from(bmk: UpdatableBookmark) -> Self {
        UpdatableItem::Bookmark(bmk)
    }
}

#[derive(Debug, Clone)]
pub struct UpdatableSeparator {
    pub location: UpdateTreeLocation,
}

impl From<UpdatableSeparator> for UpdatableItem {
    fn from(sep: UpdatableSeparator) -> Self {
        UpdatableItem::Separator(sep)
    }
}

#[derive(Debug, Clone, Default)]
pub struct UpdatableFolder {
    pub location: UpdateTreeLocation,
    pub title: Option<String>,
}

impl From<UpdatableFolder> for UpdatableItem {
    fn from(folder: UpdatableFolder) -> Self {
        UpdatableItem::Folder(folder)
    }
}

// The type used to update the actual item.
#[derive(Debug, Clone)]
pub enum UpdatableItem {
    Bookmark(UpdatableBookmark),
    Separator(UpdatableSeparator),
    Folder(UpdatableFolder),
}

impl UpdatableItem {
    fn bookmark_type(&self) -> BookmarkType {
        match self {
            UpdatableItem::Bookmark(_) => BookmarkType::Bookmark,
            UpdatableItem::Separator(_) => BookmarkType::Separator,
            UpdatableItem::Folder(_) => BookmarkType::Folder,
        }
    }

    pub fn location(&self) -> &UpdateTreeLocation {
        match self {
            UpdatableItem::Bookmark(b) => &b.location,
            UpdatableItem::Separator(s) => &s.location,
            UpdatableItem::Folder(f) => &f.location,
        }
    }
}
pub fn update_bookmark(db: &PlacesDb, guid: &SyncGuid, item: &UpdatableItem) -> Result<()> {
    let tx = db.unchecked_transaction()?;
    let result = update_bookmark_in_tx(db, guid, item);
    // Note: `tx` automatically rolls back on drop if we don't commit
    tx.commit()?;
    result
}

fn update_bookmark_in_tx(db: &PlacesDb, guid: &SyncGuid, item: &UpdatableItem) -> Result<()> {
    if guid.is_root() {
        return Err(InvalidPlaceInfo::CannotUpdateRoot(BookmarkRootGuid::Root).into());
    }
    let existing = get_raw_bookmark(db, guid)?
        .ok_or_else(|| InvalidPlaceInfo::NoSuchGuid(guid.to_string()))?;
    let existing_parent_guid = existing
        .parent_guid
        .as_ref()
        .ok_or_else(|| Corruption::NonRootWithoutParent(guid.to_string()))?;

    let existing_parent_id = existing
        .parent_id
        .ok_or_else(|| Corruption::NoParent(guid.to_string(), existing_parent_guid.to_string()))?;

    if existing.bookmark_type != item.bookmark_type() {
        return Err(InvalidPlaceInfo::MismatchedBookmarkType(
            existing.bookmark_type as u8,
            item.bookmark_type() as u8,
        )
        .into());
    }

    let update_old_parent_status;
    let update_new_parent_status;
    // to make our life easier we update every field, using existing when
    // no value is specified.
    let parent_id;
    let position;
    match item.location() {
        UpdateTreeLocation::None => {
            parent_id = existing_parent_id;
            position = existing.position;
            update_old_parent_status = false;
            update_new_parent_status = false;
        }
        UpdateTreeLocation::Position(pos) => {
            parent_id = existing_parent_id;
            update_old_parent_status = true;
            update_new_parent_status = false;
            let parent = get_raw_bookmark(db, existing_parent_guid)?.ok_or_else(|| {
                Corruption::NoParent(guid.to_string(), existing_parent_guid.to_string())
            })?;
            position = update_pos_for_move(db, &pos, &existing, &parent)?;
        }
        UpdateTreeLocation::Parent(new_parent_guid, pos) => {
            if new_parent_guid == BookmarkRootGuid::Root {
                return Err(InvalidPlaceInfo::CannotUpdateRoot(BookmarkRootGuid::Root).into());
            }
            let new_parent = get_raw_bookmark(db, &new_parent_guid)?
                .ok_or_else(|| InvalidPlaceInfo::NoSuchGuid(new_parent_guid.to_string()))?;
            if new_parent.bookmark_type != BookmarkType::Folder {
                return Err(InvalidPlaceInfo::InvalidParent(new_parent_guid.to_string()).into());
            }
            parent_id = new_parent.row_id;
            update_old_parent_status = true;
            update_new_parent_status = true;
            let existing_parent = get_raw_bookmark(db, existing_parent_guid)?.ok_or_else(|| {
                Corruption::NoParent(guid.to_string(), existing_parent_guid.to_string())
            })?;
            update_pos_for_deletion(db, existing.position, existing_parent.row_id)?;
            position = resolve_pos_for_insert(db, &pos, &new_parent)?;
        }
    };
    let place_id = match item {
        UpdatableItem::Bookmark(b) => match &b.url {
            None => existing.place_id,
            Some(url) => {
                let page_info = match fetch_page_info(db, &url)? {
                    Some(info) => info.page,
                    None => new_page_info(db, &url, None)?,
                };
                Some(page_info.row_id)
            }
        },
        _ => {
            // Updating a non-bookmark item, so the existing item must not
            // have a place_id
            assert_eq!(existing.place_id, None);
            None
        }
    };
    // While we could let the SQL take care of being clever about the update
    // via, say `title = NULLIF(IFNULL(:title, title), '')`, this code needs
    // to know if it changed so the sync counter can be managed correctly.
    let update_title = match item {
        UpdatableItem::Bookmark(b) => &b.title,
        UpdatableItem::Folder(f) => &f.title,
        UpdatableItem::Separator(_) => &None,
    };

    let title: Option<String> = match update_title {
        None => existing.title.clone(),
        // We don't differentiate between null and the empty string for title,
        // just like desktop doesn't post bug 1360872, hence an empty string
        // means "set to null".
        Some(val) => {
            if val.is_empty() {
                None
            } else {
                Some(val.clone())
            }
        }
    };

    let change_incr = title != existing.title || place_id != existing.place_id;

    let now = Timestamp::now();

    let sql = "
        UPDATE moz_bookmarks SET
            fk = :fk,
            parent = :parent,
            position = :position,
            title = :title,
            lastModified = :now,
            syncChangeCounter = syncChangeCounter + :change_incr
        WHERE id = :id";

    db.execute_named_cached(
        sql,
        &[
            (":fk", &place_id),
            (":parent", &parent_id),
            (":position", &position),
            (":title", &maybe_truncate_title(&title)),
            (":now", &now),
            (":change_incr", &(change_incr as u32)),
            (":id", &existing.row_id),
        ],
    )?;

    let sql_counter = "
        UPDATE moz_bookmarks SET syncChangeCounter = syncChangeCounter + 1
        WHERE id = :parent_id";

    // The lastModified of the existing parent ancestors (which may still be
    // the current parent) is always updated, even if the change counter for it
    // isn't.
    set_ancestors_last_modified(db, &existing_parent_id, &now)?;
    if update_old_parent_status {
        db.execute_named_cached(sql_counter, &[(":parent_id", &existing_parent_id)])?;
    }
    if update_new_parent_status {
        set_ancestors_last_modified(db, &parent_id, &now)?;
        db.execute_named_cached(sql_counter, &[(":parent_id", &parent_id)])?;
    }
    Ok(())
}

fn set_ancestors_last_modified(db: &PlacesDb, parent_id: &RowId, time: &Timestamp) -> Result<()> {
    let sql = "
        WITH RECURSIVE
        ancestors(aid) AS (
            SELECT :parent_id
            UNION ALL
            SELECT parent FROM moz_bookmarks
            JOIN ancestors ON id = aid
            WHERE type = :type
        )
        UPDATE moz_bookmarks SET lastModified = :time
        WHERE id IN ancestors
    ";
    db.execute_named_cached(
        sql,
        &[
            (":parent_id", parent_id),
            (":type", &(BookmarkType::Folder as u8)),
            (":time", &time),
        ],
    )?;
    Ok(())
}

/// Support for inserting and fetching a tree. Same limitations as desktop.
/// Note that the guids are optional when inserting a tree. They will always
/// have values when fetching it.

// For testing purposes we implement PartialEq, such that optional fields are
// ignored in the comparison. This allows tests to construct a tree with
// missing fields and be able to compare against a tree with all fields (such
// as one exported from the DB)
#[cfg(test)]
fn cmp_options<T: PartialEq>(s: &Option<T>, o: &Option<T>) -> bool {
    match (s, o) {
        (None, None) => true,
        (None, Some(_)) => true,
        (Some(_), None) => true,
        (s, o) => s == o,
    }
}

#[derive(Debug)]
pub struct BookmarkNode {
    pub guid: Option<SyncGuid>,
    pub date_added: Option<Timestamp>,
    pub last_modified: Option<Timestamp>,
    pub title: Option<String>,
    pub url: Url,
}

impl From<BookmarkNode> for BookmarkTreeNode {
    fn from(node: BookmarkNode) -> Self {
        BookmarkTreeNode::Bookmark(node)
    }
}

#[cfg(test)]
impl PartialEq for BookmarkNode {
    fn eq(&self, other: &BookmarkNode) -> bool {
        cmp_options(&self.guid, &other.guid)
            && cmp_options(&self.date_added, &other.date_added)
            && cmp_options(&self.last_modified, &other.last_modified)
            && cmp_options(&self.title, &other.title)
            && self.url == other.url
    }
}

#[derive(Debug, Default)]
pub struct SeparatorNode {
    pub guid: Option<SyncGuid>,
    pub date_added: Option<Timestamp>,
    pub last_modified: Option<Timestamp>,
}

impl From<SeparatorNode> for BookmarkTreeNode {
    fn from(node: SeparatorNode) -> Self {
        BookmarkTreeNode::Separator(node)
    }
}

#[cfg(test)]
impl PartialEq for SeparatorNode {
    fn eq(&self, other: &SeparatorNode) -> bool {
        cmp_options(&self.guid, &other.guid)
            && cmp_options(&self.date_added, &other.date_added)
            && cmp_options(&self.last_modified, &other.last_modified)
    }
}

#[derive(Debug, Default)]
pub struct FolderNode {
    pub guid: Option<SyncGuid>,
    pub date_added: Option<Timestamp>,
    pub last_modified: Option<Timestamp>,
    pub title: Option<String>,
    pub children: Vec<BookmarkTreeNode>,
}

impl From<FolderNode> for BookmarkTreeNode {
    fn from(node: FolderNode) -> Self {
        BookmarkTreeNode::Folder(node)
    }
}

#[cfg(test)]
impl PartialEq for FolderNode {
    fn eq(&self, other: &FolderNode) -> bool {
        cmp_options(&self.guid, &other.guid)
            && cmp_options(&self.date_added, &other.date_added)
            && cmp_options(&self.last_modified, &other.last_modified)
            && cmp_options(&self.title, &other.title)
            && self.children == other.children
    }
}

#[derive(Debug)]
#[cfg_attr(test, derive(PartialEq))]
pub enum BookmarkTreeNode {
    Bookmark(BookmarkNode),
    Separator(SeparatorNode),
    Folder(FolderNode),
}

impl BookmarkTreeNode {
    pub fn node_type(&self) -> BookmarkType {
        match self {
            BookmarkTreeNode::Bookmark(_) => BookmarkType::Bookmark,
            BookmarkTreeNode::Folder(_) => BookmarkType::Folder,
            BookmarkTreeNode::Separator(_) => BookmarkType::Separator,
        }
    }

    pub fn guid(&self) -> &SyncGuid {
        let guid = match self {
            BookmarkTreeNode::Bookmark(b) => b.guid.as_ref(),
            BookmarkTreeNode::Folder(f) => f.guid.as_ref(),
            BookmarkTreeNode::Separator(s) => s.guid.as_ref(),
        };
        // Can this happen? Why is this an Option?
        guid.expect("Missing guid?")
    }

    pub fn created_modified(&self) -> (Timestamp, Timestamp) {
        let (created, modified) = match self {
            BookmarkTreeNode::Bookmark(b) => (b.date_added, b.last_modified),
            BookmarkTreeNode::Folder(f) => (f.date_added, f.last_modified),
            BookmarkTreeNode::Separator(s) => (s.date_added, s.last_modified),
        };
        (
            created.unwrap_or_else(Timestamp::now),
            modified.unwrap_or_else(Timestamp::now),
        )
    }
}

// Serde makes it tricky to serialize what we need here - a 'type' from the
// enum and then a flattened variant struct. So we gotta do it manually.
impl Serialize for BookmarkTreeNode {
    fn serialize<S>(&self, serializer: S) -> std::result::Result<S::Ok, S::Error>
    where
        S: Serializer,
    {
        let mut state = serializer.serialize_struct("BookmarkTreeNode", 2)?;
        match self {
            BookmarkTreeNode::Bookmark(b) => {
                state.serialize_field("type", &BookmarkType::Bookmark)?;
                state.serialize_field("guid", &b.guid)?;
                state.serialize_field("date_added", &b.date_added)?;
                state.serialize_field("last_modified", &b.last_modified)?;
                state.serialize_field("title", &b.title)?;
                state.serialize_field("url", &b.url.to_string())?;
            }
            BookmarkTreeNode::Separator(s) => {
                state.serialize_field("type", &BookmarkType::Separator)?;
                state.serialize_field("guid", &s.guid)?;
                state.serialize_field("date_added", &s.date_added)?;
                state.serialize_field("last_modified", &s.last_modified)?;
            }
            BookmarkTreeNode::Folder(f) => {
                state.serialize_field("type", &BookmarkType::Folder)?;
                state.serialize_field("guid", &f.guid)?;
                state.serialize_field("date_added", &f.date_added)?;
                state.serialize_field("last_modified", &f.last_modified)?;
                state.serialize_field("title", &f.title)?;
                state.serialize_field("children", &f.children)?;
            }
        };
        state.end()
    }
}

impl<'de> Deserialize<'de> for BookmarkTreeNode {
    fn deserialize<D>(deserializer: D) -> std::result::Result<Self, D::Error>
    where
        D: Deserializer<'de>,
    {
        // *sob* - a union of fields we post-process.
        #[derive(Debug, Default, Deserialize)]
        #[serde(default)]
        struct Mapping {
            #[serde(rename = "type")]
            bookmark_type: u8,
            guid: Option<SyncGuid>,
            date_added: Option<Timestamp>,
            last_modified: Option<Timestamp>,
            title: Option<String>,
            url: Option<String>,
            children: Vec<BookmarkTreeNode>,
        }
        let m = Mapping::deserialize(deserializer)?;

        let url = m.url.as_ref().and_then(|u| match Url::parse(u) {
            Err(e) => {
                log::warn!(
                    "ignoring invalid url for {}: {:?}",
                    m.guid
                        .as_ref()
                        .map(|guid| guid.as_ref())
                        .unwrap_or("<no guid>"),
                    e
                );
                None
            }
            Ok(parsed) => Some(parsed),
        });

        let bookmark_type = BookmarkType::from_u8_with_valid_url(m.bookmark_type, || url.is_some());
        Ok(match bookmark_type {
            BookmarkType::Bookmark => BookmarkNode {
                guid: m.guid,
                date_added: m.date_added,
                last_modified: m.last_modified,
                title: m.title,
                url: url.unwrap(),
            }
            .into(),
            BookmarkType::Separator => SeparatorNode {
                guid: m.guid,
                date_added: m.date_added,
                last_modified: m.last_modified,
            }
            .into(),
            BookmarkType::Folder => FolderNode {
                guid: m.guid,
                date_added: m.date_added,
                last_modified: m.last_modified,
                title: m.title,
                children: m.children,
            }
            .into(),
        })
    }
}

#[cfg(test)]
mod test_serialize {
    use super::*;

    #[test]
    fn test_tree_serialize() -> Result<()> {
        let guid = SyncGuid::new();
        let tree = BookmarkTreeNode::Folder(FolderNode {
            guid: Some(guid.clone()),
            date_added: None,
            last_modified: None,
            title: None,
            children: vec![BookmarkTreeNode::Bookmark(BookmarkNode {
                guid: None,
                date_added: None,
                last_modified: None,
                title: Some("the bookmark".into()),
                url: Url::parse("https://www.example.com")?,
            })],
        });
        // round-trip the tree via serde.
        let json = serde_json::to_string_pretty(&tree)?;
        let deser: BookmarkTreeNode = serde_json::from_str(&json)?;
        assert_eq!(tree, deser);
        // and check against the simplest json repr of the tree, which checks
        // our PartialEq implementation.
        let jtree = json!({
            "type": 2,
            "guid": &guid,
            "children" : [
                {
                    "type": 1,
                    "title": "the bookmark",
                    "url": "https://www.example.com/"
                }
            ]
        });
        let deser_tree: BookmarkTreeNode = serde_json::from_value(jtree).expect("should deser");
        assert_eq!(tree, deser_tree);
        Ok(())
    }

    #[test]
    fn test_tree_invalid() -> Result<()> {
        let jtree = json!({
            "type": 2,
            "children" : [
                {
                    "type": 1,
                    "title": "bookmark with invalid URL",
                    "url": "invalid_url"
                },
                {
                    "type": 1,
                    "title": "bookmark with missing URL",
                },
                {
                    "title": "bookmark with missing type, no URL",
                },
                {
                    "title": "bookmark with missing type, valid URL",
                    "url": "http://example.com"
                },

            ]
        });
        let deser_tree: BookmarkTreeNode = serde_json::from_value(jtree).expect("should deser");
        let folder = match deser_tree {
            BookmarkTreeNode::Folder(f) => f,
            _ => panic!("must be a folder"),
        };

        let children = folder.children;
        assert_eq!(children.len(), 4);

        assert!(match &children[0] {
            BookmarkTreeNode::Folder(f) => f.title == Some("bookmark with invalid URL".to_string()),
            _ => false,
        });
        assert!(match &children[1] {
            BookmarkTreeNode::Folder(f) => f.title == Some("bookmark with missing URL".to_string()),
            _ => false,
        });
        assert!(match &children[2] {
            BookmarkTreeNode::Folder(f) => {
                f.title == Some("bookmark with missing type, no URL".to_string())
            }
            _ => false,
        });
        assert!(match &children[3] {
            BookmarkTreeNode::Bookmark(b) => {
                b.title == Some("bookmark with missing type, valid URL".to_string())
            }
            _ => false,
        });

        Ok(())
    }

}

fn add_subtree_infos(parent: &SyncGuid, tree: &FolderNode, insert_infos: &mut Vec<InsertableItem>) {
    // TODO: track last modified? Like desktop, we should probably have
    // the default values passed in so the entire tree has consistent
    // timestamps.
    let default_when = Some(Timestamp::now());
    insert_infos.reserve(tree.children.len());
    for child in &tree.children {
        match child {
            BookmarkTreeNode::Bookmark(b) => insert_infos.push(
                InsertableBookmark {
                    parent_guid: parent.clone(),
                    position: BookmarkPosition::Append,
                    date_added: b.date_added.or(default_when),
                    last_modified: b.last_modified.or(default_when),
                    guid: b.guid.clone(),
                    url: b.url.clone(),
                    title: b.title.clone(),
                }
                .into(),
            ),
            BookmarkTreeNode::Separator(s) => insert_infos.push(
                InsertableSeparator {
                    parent_guid: parent.clone(),
                    position: BookmarkPosition::Append,
                    date_added: s.date_added.or(default_when),
                    last_modified: s.last_modified.or(default_when),
                    guid: s.guid.clone(),
                }
                .into(),
            ),
            BookmarkTreeNode::Folder(f) => {
                let my_guid = f.guid.clone().unwrap_or_else(|| SyncGuid::new());
                // must add the folder before we recurse into children.
                insert_infos.push(
                    InsertableFolder {
                        parent_guid: parent.clone(),
                        position: BookmarkPosition::Append,
                        date_added: f.date_added.or(default_when),
                        last_modified: f.last_modified.or(default_when),
                        guid: Some(my_guid.clone()),
                        title: f.title.clone(),
                    }
                    .into(),
                );
                add_subtree_infos(&my_guid, &f, insert_infos);
            }
        };
    }
}

pub fn insert_tree(db: &PlacesDb, tree: &FolderNode) -> Result<()> {
    let parent_guid = match &tree.guid {
        Some(guid) => guid,
        None => return Err(InvalidPlaceInfo::InvalidParent("<no guid>".into()).into()),
    };

    let mut insert_infos: Vec<InsertableItem> = Vec::new();
    add_subtree_infos(&parent_guid, tree, &mut insert_infos);
    log::info!("insert_tree inserting {} records", insert_infos.len());
    let tx = db.unchecked_transaction()?;

    for insertable in insert_infos {
        insert_bookmark_in_tx(db, &insertable)?;
    }
    super::delete_pending_temp_tables(db)?;
    tx.commit()?;
    Ok(())
}

#[derive(Debug)]
struct FetchedTreeRow {
    level: u32,
    id: RowId,
    guid: SyncGuid,
    // parent and parent_guid are Option<> only to handle the root - we would
    // assert but they aren't currently used.
    parent: Option<RowId>,
    parent_guid: Option<SyncGuid>,
    node_type: BookmarkType,
    position: u32,
    title: Option<String>,
    date_added: Timestamp,
    last_modified: Timestamp,
    url: Option<String>,
}

impl FetchedTreeRow {
    pub fn from_row(row: &Row) -> Result<Self> {
        let url = row.get_checked::<_, Option<String>>("url")?;
        Ok(Self {
            level: row.get_checked("level")?,
            id: row.get_checked::<_, RowId>("id")?,
            guid: row.get_checked::<_, String>("guid")?.into(),
            parent: row.get_checked::<_, Option<RowId>>("parent")?,
            parent_guid: row
                .get_checked::<_, Option<String>>("parentGuid")?
                .map(SyncGuid::from),
            node_type: BookmarkType::from_u8_with_valid_url(
                row.get_checked::<_, u8>("type")?,
                || url.is_some(),
            ),
            position: row.get_checked("position")?,
            title: row.get_checked::<_, Option<String>>("title")?,
            date_added: row.get_checked("dateAdded")?,
            last_modified: row.get_checked("lastModified")?,
            url,
        })
    }
}

fn inflate(
    parent: &mut BookmarkTreeNode,
    pseudo_tree: &mut HashMap<SyncGuid, Vec<BookmarkTreeNode>>,
) {
    if let BookmarkTreeNode::Folder(parent) = parent {
        if let Some(children) = parent
            .guid
            .as_ref()
            .and_then(|guid| pseudo_tree.remove(guid))
        {
            parent.children = children;
            for mut child in &mut parent.children {
                inflate(&mut child, pseudo_tree);
            }
        }
    }
}

/// Fetch the tree starting at the specified folder guid.
/// Returns a BookmarkTreeNode::Folder(_)
pub fn fetch_tree(db: &PlacesDb, item_guid: &SyncGuid) -> Result<Option<BookmarkTreeNode>> {
    // XXX - this needs additional work for tags - unlike desktop, there's no
    // "tags" folder, but instead a couple of tables to join on.
    let sql = r#"
        WITH RECURSIVE
        descendants(fk, level, type, id, guid, parent, parentGuid, position,
                    title, dateAdded, lastModified) AS (
          SELECT b1.fk, 0, b1.type, b1.id, b1.guid, b1.parent,
                 (SELECT guid FROM moz_bookmarks WHERE id = b1.parent),
                 b1.position, b1.title, b1.dateAdded, b1.lastModified
          FROM moz_bookmarks b1 WHERE b1.guid=:item_guid
          UNION ALL
          SELECT b2.fk, level + 1, b2.type, b2.id, b2.guid, b2.parent,
                 descendants.guid, b2.position, b2.title, b2.dateAdded,
                 b2.lastModified
          FROM moz_bookmarks b2
          JOIN descendants ON b2.parent = descendants.id) -- AND b2.id <> :tags_folder)
        SELECT d.level, d.id, d.guid, d.parent, d.parentGuid, d.type,
               d.position, NULLIF(d.title, '') AS title, d.dateAdded,
               d.lastModified, h.url
--               (SELECT icon_url FROM moz_icons i
--                      JOIN moz_icons_to_pages ON icon_id = i.id
--                      JOIN moz_pages_w_icons pi ON page_id = pi.id
--                      WHERE pi.page_url_hash = hash(h.url) AND pi.page_url = h.url
--                      ORDER BY width DESC LIMIT 1) AS iconuri,
--               (SELECT GROUP_CONCAT(t.title, ',')
--                FROM moz_bookmarks b2
--                JOIN moz_bookmarks t ON t.id = +b2.parent AND t.parent = :tags_folder
--                WHERE b2.fk = h.id
--               ) AS tags,
--               EXISTS (SELECT 1 FROM moz_items_annos
--                       WHERE item_id = d.id LIMIT 1) AS has_annos,
--               (SELECT a.content FROM moz_annos a
--                JOIN moz_anno_attributes n ON a.anno_attribute_id = n.id
--                WHERE place_id = h.id AND n.name = :charset_anno
--               ) AS charset
        FROM descendants d
        LEFT JOIN moz_bookmarks b3 ON b3.id = d.parent
        LEFT JOIN moz_places h ON h.id = d.fk
        ORDER BY d.level, d.parent, d.position"#;

    let scope = db.begin_interrupt_scope();

    let mut stmt = db.conn().prepare(sql)?;

    let mut results =
        stmt.query_and_then_named(&[(":item_guid", item_guid)], FetchedTreeRow::from_row)?;

    // The first row in the result set is always the root of our tree.
    let mut root = match results.next() {
        Some(result) => {
            let row = result?;
            FolderNode {
                guid: Some(row.guid.clone()),
                date_added: Some(row.date_added),
                last_modified: Some(row.last_modified),
                title: row.title.clone(),
                children: Vec::new(),
            }
            .into()
        }
        None => return Ok(None),
    };

    scope.err_if_interrupted()?;
    // For all remaining rows, build a pseudo-tree that maps parent GUIDs to
    // ordered children. We need this intermediate step because SQLite returns
    // results in level order, so we'll see a node's siblings and cousins (same
    // level, but different parents) before any of their descendants.
    let mut pseudo_tree: HashMap<SyncGuid, Vec<BookmarkTreeNode>> = HashMap::new();
    for result in results {
        let row = result?;
        scope.err_if_interrupted()?;
        let node = match row.node_type {
            BookmarkType::Bookmark => match &row.url {
                Some(url_str) => match Url::parse(&url_str) {
                    Ok(url) => BookmarkNode {
                        guid: Some(row.guid.clone()),
                        date_added: Some(row.date_added),
                        last_modified: Some(row.last_modified),
                        title: row.title.clone(),
                        url,
                    }
                    .into(),
                    Err(e) => {
                        log::warn!(
                            "ignoring malformed bookmark {} - invalid URL: {:?}",
                            row.guid,
                            e
                        );
                        continue;
                    }
                },
                None => {
                    log::warn!("ignoring malformed bookmark {} - no URL", row.guid);
                    continue;
                }
            },
            BookmarkType::Separator => SeparatorNode {
                guid: Some(row.guid.clone()),
                date_added: Some(row.date_added),
                last_modified: Some(row.last_modified),
            }
            .into(),
            BookmarkType::Folder => FolderNode {
                guid: Some(row.guid.clone()),
                date_added: Some(row.date_added),
                last_modified: Some(row.last_modified),
                title: row.title.clone(),
                children: Vec::new(),
            }
            .into(),
        };
        if let Some(parent_guid) = row.parent_guid.as_ref().cloned() {
            let children = pseudo_tree.entry(parent_guid).or_default();
            children.push(node);
        }
    }

    // Finally, inflate our tree.
    inflate(&mut root, &mut pseudo_tree);
    Ok(Some(root))
}

/// A "raw" bookmark - a representation of the row and some summary fields.
#[derive(Debug)]
<<<<<<< HEAD
pub(crate) struct RawBookmark {
    pub place_id: Option<RowId>,
    pub row_id: RowId,
    pub bookmark_type: BookmarkType,
    pub parent_id: RowId,
    pub parent_guid: SyncGuid,
    pub position: u32,
    pub title: Option<String>,
    pub url: Option<Url>,
    pub date_added: Timestamp,
    pub date_modified: Timestamp,
    pub guid: SyncGuid,
    pub sync_status: SyncStatus,
    pub sync_change_counter: u32,
    pub child_count: u32,
    pub grandparent_id: Option<RowId>,
=======
struct RawBookmark {
    place_id: Option<RowId>,
    row_id: RowId,
    bookmark_type: BookmarkType,
    parent_id: Option<RowId>,
    parent_guid: Option<SyncGuid>,
    position: u32,
    title: Option<String>,
    url: Option<Url>,
    date_added: Timestamp,
    date_modified: Timestamp,
    guid: SyncGuid,
    sync_status: SyncStatus,
    sync_change_counter: u32,
    child_count: u32,
    grandparent_id: Option<RowId>,
>>>>>>> 9f936f0d
}

impl RawBookmark {
    pub fn from_row(row: &Row) -> Result<Self> {
        let place_id = row.get_checked::<_, Option<RowId>>("fk")?;
        Ok(Self {
            row_id: row.get_checked("_id")?,
            place_id,
            bookmark_type: BookmarkType::from_u8_with_valid_url(
                row.get_checked::<_, u8>("type")?,
                || place_id.is_some(),
            ),
            parent_id: row.get_checked("_parentId")?,
            parent_guid: row.get_checked("parentGuid")?,
            position: row.get_checked("position")?,
            title: row.get_checked::<_, Option<String>>("title")?,
            url: match row.get_checked::<_, Option<String>>("url")? {
                Some(s) => Some(Url::parse(&s)?),
                None => None,
            },
            date_added: row.get_checked("dateAdded")?,
            date_modified: row.get_checked("lastModified")?,
            guid: row.get_checked::<_, String>("guid")?.into(),
            sync_status: SyncStatus::from_u8(row.get_checked::<_, u8>("_syncStatus")?),
            sync_change_counter: row
                .get_checked::<_, Option<u32>>("syncChangeCounter")?
                .unwrap_or_default(),
            child_count: row.get_checked("_childCount")?,
            grandparent_id: row.get_checked("_grandparentId")?,
        })
    }
}

<<<<<<< HEAD
pub(crate) fn get_raw_bookmark(db: &PlacesDb, guid: &SyncGuid) -> Result<Option<RawBookmark>> {
=======
/// sql is based on fetchBookmark() in Desktop's Bookmarks.jsm, with 'fk' added
/// and title's NULLIF handling.
const RAW_BOOKMARK_SQL: &'static str = "
    SELECT
        b.guid,
        p.guid AS parentGuid,
        b.position,
        b.dateAdded,
        b.lastModified,
        b.type,
        -- Note we return null for titles with an empty string.
        NULLIF(b.title, '') AS title,
        h.url AS url,
        b.id AS _id,
        b.parent AS _parentId,
        (SELECT count(*) FROM moz_bookmarks WHERE parent = b.id) AS _childCount,
        p.parent AS _grandParentId,
        b.syncStatus AS _syncStatus,
        -- the columns below don't appear in the desktop query
        b.fk,
        b.syncChangeCounter
    FROM moz_bookmarks b
    LEFT JOIN moz_bookmarks p ON p.id = b.parent
    LEFT JOIN moz_places h ON h.id = b.fk
";

fn get_raw_bookmark(db: &PlacesDb, guid: &SyncGuid) -> Result<Option<RawBookmark>> {
>>>>>>> 9f936f0d
    // sql is based on fetchBookmark() in Desktop's Bookmarks.jsm, with 'fk' added
    // and title's NULLIF handling.
    Ok(db.try_query_row(
        &format!("{} WHERE b.guid = :guid", RAW_BOOKMARK_SQL),
        &[(":guid", guid)],
        RawBookmark::from_row,
        true,
    )?)
}

fn get_raw_bookmarks_for_url(db: &PlacesDb, url: &Url) -> Result<Vec<RawBookmark>> {
    Ok(db.query_rows_into_cached(
        &format!(
            "{} WHERE h.url_hash = hash(:url) AND h.url = :url",
            RAW_BOOKMARK_SQL
        ),
        &[(":url", &url.as_str())],
        RawBookmark::from_row,
    )?)
}
fn get_raw_bookmarks_with_parent(db: &impl ConnExt, parent: RowId) -> Result<Vec<RawBookmark>> {
    Ok(db.query_rows_into_cached(
        &format!(
            "{} WHERE b.parent = :parent ORDER BY b.position ASC",
            RAW_BOOKMARK_SQL
        ),
        &[(":parent", &parent)],
        RawBookmark::from_row,
    )?)
}

#[cfg(test)]
mod tests {
    use super::*;
    use crate::api::places_api::test::new_mem_connection;
    use crate::db::PlacesDb;
    use crate::tests::{assert_json_tree, insert_json_tree};
    use pretty_assertions::assert_eq;
    use rusqlite::NO_PARAMS;
    use serde_json::Value;
    use std::collections::HashSet;

<<<<<<< HEAD
=======
    pub(super) fn insert_json_tree(conn: &PlacesDb, jtree: Value) {
        let tree: BookmarkTreeNode = serde_json::from_value(jtree).expect("should be valid");
        let folder_node = match tree {
            BookmarkTreeNode::Folder(folder_node) => folder_node,
            _ => panic!("must be a folder"),
        };
        insert_tree(conn, &folder_node).expect("should insert");
    }

    fn assert_json_tree(conn: &PlacesDb, folder: &SyncGuid, expected: Value) {
        let fetched = fetch_tree(conn, folder).expect("should work").unwrap();
        let deser_tree: BookmarkTreeNode = serde_json::from_value(expected).unwrap();
        assert_eq!(fetched, deser_tree);
        // and while checking the tree, check positions are correct.
        check_positions(&conn);
    }

>>>>>>> 9f936f0d
    fn get_pos(conn: &PlacesDb, guid: &SyncGuid) -> u32 {
        get_raw_bookmark(conn, guid)
            .expect("should work")
            .unwrap()
            .position
    }

    #[test]
    fn test_insert() -> Result<()> {
        let _ = env_logger::try_init();
        let conn = new_mem_connection();
        let url = Url::parse("https://www.example.com")?;

        conn.execute("UPDATE moz_bookmarks SET syncChangeCounter = 0", NO_PARAMS)
            .expect("should work");

        let bm = InsertableItem::Bookmark(InsertableBookmark {
            parent_guid: BookmarkRootGuid::Unfiled.into(),
            position: BookmarkPosition::Append,
            date_added: None,
            last_modified: None,
            guid: None,
            url: url.clone(),
            title: Some("the title".into()),
        });
        let guid = insert_bookmark(&conn, &bm)?;

        // re-fetch it.
        let rb = get_raw_bookmark(&conn, &guid)?.expect("should get the bookmark");

        assert!(rb.place_id.is_some());
        assert_eq!(rb.bookmark_type, BookmarkType::Bookmark);
        assert_eq!(rb.parent_guid.unwrap(), BookmarkRootGuid::Unfiled);
        assert_eq!(rb.position, 0);
        assert_eq!(rb.title, Some("the title".into()));
        assert_eq!(rb.url, Some(url));
        assert_eq!(rb.sync_status, SyncStatus::New);
        assert_eq!(rb.sync_change_counter, 1);
        assert_eq!(rb.child_count, 0);

        let unfiled = get_raw_bookmark(&conn, &BookmarkRootGuid::Unfiled.as_guid())?
            .expect("should get unfiled");
        assert_eq!(unfiled.sync_change_counter, 1);

        Ok(())
    }

    #[test]
    fn test_insert_titles() -> Result<()> {
        let _ = env_logger::try_init();
        let conn = new_mem_connection();
        let url = Url::parse("https://www.example.com")?;

        let bm = InsertableItem::Bookmark(InsertableBookmark {
            parent_guid: BookmarkRootGuid::Unfiled.into(),
            position: BookmarkPosition::Append,
            date_added: None,
            last_modified: None,
            guid: None,
            url: url.clone(),
            title: Some("".into()),
        });
        let guid = insert_bookmark(&conn, &bm)?;
        let rb = get_raw_bookmark(&conn, &guid)?.expect("should get the bookmark");
        assert_eq!(rb.title, None);

        let bm2 = InsertableItem::Bookmark(InsertableBookmark {
            parent_guid: BookmarkRootGuid::Unfiled.into(),
            position: BookmarkPosition::Append,
            date_added: None,
            last_modified: None,
            guid: None,
            url: url.clone(),
            title: None,
        });
        let guid2 = insert_bookmark(&conn, &bm2)?;
        let rb2 = get_raw_bookmark(&conn, &guid2)?.expect("should get the bookmark");
        assert_eq!(rb2.title, None);
        Ok(())
    }

    #[test]
    fn test_delete() -> Result<()> {
        let _ = env_logger::try_init();
        let conn = new_mem_connection();

        let guid1 = SyncGuid::new();
        let guid2 = SyncGuid::new();
        let guid2_1 = SyncGuid::new();
        let guid3 = SyncGuid::new();

        let jtree = json!({
            "guid": &BookmarkRootGuid::Unfiled.as_guid(),
            "children": [
                {
                    "guid": &guid1,
                    "title": "the bookmark",
                    "url": "https://www.example.com/"
                },
                {
                    "guid": &guid2,
                    "title": "A folder",
                    "children": [
                        {
                            "guid": &guid2_1,
                            "title": "bookmark in A folder",
                            "url": "https://www.example2.com/"
                        }
                    ]
                },
                {
                    "guid": &guid3,
                    "title": "the last bookmark",
                    "url": "https://www.example3.com/"
                },
            ]
        });

        insert_json_tree(&conn, jtree);

        // Make sure the positions are correct now.
        assert_eq!(get_pos(&conn, &guid1), 0);
        assert_eq!(get_pos(&conn, &guid2), 1);
        assert_eq!(get_pos(&conn, &guid3), 2);

        // Delete the middle folder.
        delete_bookmark(&conn, &guid2)?;
        // Should no longer exist.
        assert!(get_raw_bookmark(&conn, &guid2)?.is_none());
        // Neither should the child.
        assert!(get_raw_bookmark(&conn, &guid2_1)?.is_none());
        // Positions of the remaining should be correct.
        assert_eq!(get_pos(&conn, &guid1), 0);
        assert_eq!(get_pos(&conn, &guid3), 1);

        Ok(())
    }

    #[test]
    fn test_delete_roots() -> Result<()> {
        let _ = env_logger::try_init();
        let conn = new_mem_connection();

        delete_bookmark(&conn, &BookmarkRootGuid::Root.into()).expect_err("can't delete root");
        delete_bookmark(&conn, &BookmarkRootGuid::Unfiled.into())
            .expect_err("can't delete any root");
        Ok(())
    }

    #[test]
    fn test_insert_pos_too_large() -> Result<()> {
        let _ = env_logger::try_init();
        let conn = new_mem_connection();
        let url = Url::parse("https://www.example.com")?;

        let bm = InsertableItem::Bookmark(InsertableBookmark {
            parent_guid: BookmarkRootGuid::Unfiled.into(),
            position: BookmarkPosition::Specific(100),
            date_added: None,
            last_modified: None,
            guid: None,
            url: url.clone(),
            title: Some("the title".into()),
        });
        let guid = insert_bookmark(&conn, &bm)?;

        // re-fetch it.
        let rb = get_raw_bookmark(&conn, &guid)?.expect("should get the bookmark");

        assert_eq!(rb.position, 0, "large value should have been ignored");
        Ok(())
    }

    #[test]
    fn test_update_move_same_parent() -> Result<()> {
        let _ = env_logger::try_init();
        let conn = new_mem_connection();
        let unfiled = &BookmarkRootGuid::Unfiled.as_guid();

        // A helper to make the moves below more concise.
        let do_move = |guid: &str, pos: BookmarkPosition| {
            update_bookmark(
                &conn,
                &guid.into(),
                &UpdatableBookmark {
                    location: UpdateTreeLocation::Position(pos),
                    ..Default::default()
                }
                .into(),
            )
            .expect("update should work");
        };

        // A helper to make the checks below more concise.
        let check_tree = |children: Value| {
            assert_json_tree(
                &conn,
                unfiled,
                json!({
                    "guid": unfiled,
                    "children": children
                }),
            );
        };

        insert_json_tree(
            &conn,
            json!({
                "guid": unfiled,
                "children": [
                    {
                        "guid": "bookmark1___",
                        "url": "https://www.example1.com/"
                    },
                    {
                        "guid": "bookmark2___",
                        "url": "https://www.example2.com/"
                    },
                    {
                        "guid": "bookmark3___",
                        "url": "https://www.example3.com/"
                    },

                ]
            }),
        );

        // Move a bookmark to the end.
        do_move("bookmark2___", BookmarkPosition::Append);
        check_tree(json!([
            {"url": "https://www.example1.com/"},
            {"url": "https://www.example3.com/"},
            {"url": "https://www.example2.com/"},
        ]));

        // Move a bookmark to its existing position
        do_move("bookmark3___", BookmarkPosition::Specific(1));
        check_tree(json!([
            {"url": "https://www.example1.com/"},
            {"url": "https://www.example3.com/"},
            {"url": "https://www.example2.com/"},
        ]));

        // Move a bookmark back 1 position.
        do_move("bookmark2___", BookmarkPosition::Specific(1));
        check_tree(json!([
            {"url": "https://www.example1.com/"},
            {"url": "https://www.example2.com/"},
            {"url": "https://www.example3.com/"},
        ]));

        // Move a bookmark forward 1 position.
        do_move("bookmark2___", BookmarkPosition::Specific(2));
        check_tree(json!([
            {"url": "https://www.example1.com/"},
            {"url": "https://www.example3.com/"},
            {"url": "https://www.example2.com/"},
        ]));

        // Move a bookmark beyond the end.
        do_move("bookmark1___", BookmarkPosition::Specific(10));
        check_tree(json!([
            {"url": "https://www.example3.com/"},
            {"url": "https://www.example2.com/"},
            {"url": "https://www.example1.com/"},
        ]));

        Ok(())
    }

    #[test]
    fn test_update() -> Result<()> {
        let _ = env_logger::try_init();
        let conn = new_mem_connection();
        let unfiled = &BookmarkRootGuid::Unfiled.as_guid();

        insert_json_tree(
            &conn,
            json!({
                "guid": unfiled,
                "children": [
                    {
                        "guid": "bookmark1___",
                        "title": "the bookmark",
                        "url": "https://www.example.com/"
                    },
                    {
                        "guid": "bookmark2___",
                        "title": "another bookmark",
                        "url": "https://www.example2.com/"
                    },
                    {
                        "guid": "folder1_____",
                        "title": "A folder",
                        "children": [
                            {
                                "guid": "bookmark3___",
                                "title": "bookmark in A folder",
                                "url": "https://www.example3.com/"
                            },
                            {
                                "guid": "bookmark4___",
                                "title": "next bookmark in A folder",
                                "url": "https://www.example4.com/"
                            },
                            {
                                "guid": "bookmark5___",
                                "title": "next next bookmark in A folder",
                                "url": "https://www.example5.com/"
                            }
                        ]
                    },
                    {
                        "guid": "bookmark6___",
                        "title": "yet another bookmark",
                        "url": "https://www.example6.com/"
                    },

                ]
            }),
        );

        update_bookmark(
            &conn,
            &"folder1_____".into(),
            &UpdatableFolder {
                title: Some("new name".to_string()),
                ..Default::default()
            }
            .into(),
        )?;
        update_bookmark(
            &conn,
            &"bookmark1___".into(),
            &UpdatableBookmark {
                url: Some(Url::parse("https://www.example3.com/")?),
                title: None,
                ..Default::default()
            }
            .into(),
        )?;

        // A move in the same folder.
        update_bookmark(
            &conn,
            &"bookmark6___".into(),
            &UpdatableBookmark {
                location: UpdateTreeLocation::Position(BookmarkPosition::Specific(2)),
                ..Default::default()
            }
            .into(),
        )?;

        // A move across folders.
        update_bookmark(
            &conn,
            &"bookmark2___".into(),
            &UpdatableBookmark {
                location: UpdateTreeLocation::Parent(
                    "folder1_____".into(),
                    BookmarkPosition::Specific(1),
                ),
                ..Default::default()
            }
            .into(),
        )?;

        assert_json_tree(
            &conn,
            unfiled,
            json!({
                "guid": unfiled,
                "children": [
                    {
                        // We updated the url and title of this.
                        "guid": "bookmark1___",
                        "title": null,
                        "url": "https://www.example3.com/"
                    },
                        // We moved bookmark6 to position=2 (ie, 3rd) of the same
                        // parent, but then moved the existing 2nd item to the
                        // folder, so this ends up second.
                    {
                        "guid": "bookmark6___",
                        "url": "https://www.example6.com/"
                    },
                    {
                        // We changed the name of the folder.
                        "guid": "folder1_____",
                        "title": "new name",
                        "children": [
                            {
                                "guid": "bookmark3___",
                                "url": "https://www.example3.com/"
                            },
                            {
                                // This was moved from the parent to position 1
                                "guid": "bookmark2___",
                                "url": "https://www.example2.com/"
                            },
                            {
                                "guid": "bookmark4___",
                                "url": "https://www.example4.com/"
                            },
                            {
                                "guid": "bookmark5___",
                                "url": "https://www.example5.com/"
                            }
                        ]
                    },

                ]
            }),
        );

        Ok(())
    }

    #[test]
    fn test_update_titles() -> Result<()> {
        let _ = env_logger::try_init();
        let conn = new_mem_connection();
        let guid: SyncGuid = "bookmark1___".into();

        insert_json_tree(
            &conn,
            json!({
                "guid": &BookmarkRootGuid::Unfiled.as_guid(),
                "children": [
                    {
                        "guid": "bookmark1___",
                        "title": "the bookmark",
                        "url": "https://www.example.com/"
                    },
                ],
            }),
        );

        conn.execute("UPDATE moz_bookmarks SET syncChangeCounter = 0", NO_PARAMS)
            .expect("should work");

        // Update of None means no change.
        update_bookmark(
            &conn,
            &guid,
            &UpdatableBookmark {
                title: None,
                ..Default::default()
            }
            .into(),
        )?;
        let bm = get_raw_bookmark(&conn, &guid)?.expect("should exist");
        assert_eq!(bm.title, Some("the bookmark".to_string()));
        assert_eq!(bm.sync_change_counter, 0);

        // Update to the same value is still not a change.
        update_bookmark(
            &conn,
            &guid,
            &UpdatableBookmark {
                title: Some("the bookmark".to_string()),
                ..Default::default()
            }
            .into(),
        )?;
        let bm = get_raw_bookmark(&conn, &guid)?.expect("should exist");
        assert_eq!(bm.title, Some("the bookmark".to_string()));
        assert_eq!(bm.sync_change_counter, 0);

        // Update to an empty string sets it to null
        update_bookmark(
            &conn,
            &guid,
            &UpdatableBookmark {
                title: Some("".to_string()),
                ..Default::default()
            }
            .into(),
        )?;
        let bm = get_raw_bookmark(&conn, &guid)?.expect("should exist");
        assert_eq!(bm.title, None);
        assert_eq!(bm.sync_change_counter, 1);

        Ok(())
    }

    #[test]
    fn test_update_statuses() -> Result<()> {
        let _ = env_logger::try_init();
        let conn = new_mem_connection();
        let unfiled = &BookmarkRootGuid::Unfiled.as_guid();

        let check_change_counters = |guids: Vec<&str>| {
            let sql = "SELECT guid FROM moz_bookmarks WHERE syncChangeCounter != 0";
            let mut stmt = conn.prepare(sql).expect("sql is ok");
            let got_guids: HashSet<String> = stmt
                .query_and_then(NO_PARAMS, |row| -> rusqlite::Result<_> {
                    Ok(row.get_checked::<_, String>(0)?)
                })
                .expect("should work")
                .map(|v| v.unwrap())
                .into_iter()
                .collect();

            assert_eq!(
                got_guids,
                guids.into_iter().map(|v| v.to_string()).collect()
            );
            // reset them all back
            conn.execute("UPDATE moz_bookmarks SET syncChangeCounter = 0", NO_PARAMS)
                .expect("should work");
        };

        let check_last_modified = |guids: Vec<&str>| {
            let sql = "SELECT guid FROM moz_bookmarks
                       WHERE lastModified >= 1000 AND guid != 'root________'";

            let mut stmt = conn.prepare(sql).expect("sql is ok");
            let got_guids: HashSet<String> = stmt
                .query_and_then(NO_PARAMS, |row| -> rusqlite::Result<_> {
                    Ok(row.get_checked::<_, String>(0)?)
                })
                .expect("should work")
                .map(|v| v.unwrap())
                .into_iter()
                .collect();

            assert_eq!(
                got_guids,
                guids.into_iter().map(|v| v.to_string()).collect()
            );
            // reset them all back
            conn.execute("UPDATE moz_bookmarks SET lastModified = 123", NO_PARAMS)
                .expect("should work");
        };

        insert_json_tree(
            &conn,
            json!({
                "guid": unfiled,
                "children": [
                    {
                        "guid": "folder1_____",
                        "title": "A folder",
                        "children": [
                            {
                                "guid": "bookmark1___",
                                "title": "bookmark in A folder",
                                "url": "https://www.example2.com/"
                            },
                            {
                                "guid": "bookmark2___",
                                "title": "next bookmark in A folder",
                                "url": "https://www.example3.com/"
                            },
                        ]
                    },
                    {
                        "guid": "folder2_____",
                        "title": "folder 2",
                    },
                ]
            }),
        );

        // reset all statuses and timestamps.
        conn.execute(
            "UPDATE moz_bookmarks SET syncChangeCounter = 0, lastModified = 123",
            NO_PARAMS,
        )?;

        // update a title - should get a change counter.
        update_bookmark(
            &conn,
            &"bookmark1___".into(),
            &UpdatableBookmark {
                title: Some("new name".to_string()),
                ..Default::default()
            }
            .into(),
        )?;
        check_change_counters(vec!["bookmark1___"]);
        // last modified should be all the way up the tree.
        check_last_modified(vec!["unfiled_____", "folder1_____", "bookmark1___"]);

        // update the position in the same folder.
        update_bookmark(
            &conn,
            &"bookmark1___".into(),
            &UpdatableBookmark {
                location: UpdateTreeLocation::Position(BookmarkPosition::Append),
                ..Default::default()
            }
            .into(),
        )?;
        // parent should be the only thing with a change counter.
        check_change_counters(vec!["folder1_____"]);
        // last modified should be all the way up the tree.
        check_last_modified(vec!["unfiled_____", "folder1_____", "bookmark1___"]);

        // update the position to a different folder.
        update_bookmark(
            &conn,
            &"bookmark1___".into(),
            &UpdatableBookmark {
                location: UpdateTreeLocation::Parent(
                    "folder2_____".into(),
                    BookmarkPosition::Append,
                ),
                ..Default::default()
            }
            .into(),
        )?;
        // Both parents should have a change counter.
        check_change_counters(vec!["folder1_____", "folder2_____"]);
        // last modified should be all the way up the tree and include both parents.
        check_last_modified(vec![
            "unfiled_____",
            "folder1_____",
            "folder2_____",
            "bookmark1___",
        ]);

        Ok(())
    }

    #[test]
    fn test_update_errors() -> Result<()> {
        let _ = env_logger::try_init();
        let conn = new_mem_connection();

        insert_json_tree(
            &conn,
            json!({
                "guid": &BookmarkRootGuid::Unfiled.as_guid(),
                "children": [
                    {
                        "guid": "bookmark1___",
                        "title": "the bookmark",
                        "url": "https://www.example.com/"
                    },
                    {
                        "guid": "folder1_____",
                        "title": "A folder",
                        "children": [
                            {
                                "guid": "bookmark2___",
                                "title": "bookmark in A folder",
                                "url": "https://www.example2.com/"
                            },
                        ]
                    },
                ]
            }),
        );
        // Update an item that doesn't exist.
        update_bookmark(
            &conn,
            &"bookmark9___".into(),
            &UpdatableBookmark {
                ..Default::default()
            }
            .into(),
        )
        .expect_err("should fail to update an item that doesn't exist");

        // A move across to a non-folder
        update_bookmark(
            &conn,
            &"bookmark1___".into(),
            &UpdatableBookmark {
                location: UpdateTreeLocation::Parent(
                    "bookmark2___".into(),
                    BookmarkPosition::Specific(1),
                ),
                ..Default::default()
            }
            .into(),
        )
        .expect_err("can't move to a bookmark");

        // A move to the root
        update_bookmark(
            &conn,
            &"bookmark1___".into(),
            &UpdatableBookmark {
                location: UpdateTreeLocation::Parent(
                    BookmarkRootGuid::Root.as_guid(),
                    BookmarkPosition::Specific(1),
                ),
                ..Default::default()
            }
            .into(),
        )
        .expect_err("can't move to the root");
        Ok(())
    }

    #[test]
    fn test_fetch_root() -> Result<()> {
        let _ = env_logger::try_init();
        let conn = new_mem_connection();

        // Fetch the root
        let t = fetch_tree(&conn, &BookmarkRootGuid::Root.into())?.unwrap();
        let f = match t {
            BookmarkTreeNode::Folder(ref f) => f,
            _ => panic!("tree root must be a folder"),
        };
        assert_eq!(f.guid, Some(BookmarkRootGuid::Root.into()));
        assert_eq!(f.children.len(), 4);
        Ok(())
    }

    #[test]
    fn test_insert_tree() -> Result<()> {
        let _ = env_logger::try_init();
        let conn = new_mem_connection();

        let tree = FolderNode {
            guid: Some(BookmarkRootGuid::Unfiled.into()),
            children: vec![
                BookmarkNode {
                    guid: None,
                    date_added: None,
                    last_modified: None,
                    title: Some("the bookmark".into()),
                    url: Url::parse("https://www.example.com")?,
                }
                .into(),
                FolderNode {
                    title: Some("A folder".into()),
                    children: vec![
                        BookmarkNode {
                            guid: None,
                            date_added: None,
                            last_modified: None,
                            title: Some("bookmark 1 in A folder".into()),
                            url: Url::parse("https://www.example2.com")?,
                        }
                        .into(),
                        BookmarkNode {
                            guid: None,
                            date_added: None,
                            last_modified: None,
                            title: Some("bookmark 2 in A folder".into()),
                            url: Url::parse("https://www.example3.com")?,
                        }
                        .into(),
                    ],
                    ..Default::default()
                }
                .into(),
                BookmarkNode {
                    guid: None,
                    date_added: None,
                    last_modified: None,
                    title: Some("another bookmark".into()),
                    url: Url::parse("https://www.example4.com")?,
                }
                .into(),
            ],
            ..Default::default()
        };
        insert_tree(&conn, &tree)?;

        // check  it.
        assert_json_tree(
            &conn,
            &BookmarkRootGuid::Unfiled.into(),
            json!({
                "guid": &BookmarkRootGuid::Unfiled.as_guid(),
                "children": [
                    {
                        "title": "the bookmark",
                        "url": "https://www.example.com/"
                    },
                    {
                        "title": "A folder",
                        "children": [
                            {
                                "title": "bookmark 1 in A folder",
                                "url": "https://www.example2.com/"
                            },
                            {
                                "title": "bookmark 2 in A folder",
                                "url": "https://www.example3.com/"
                            }
                        ],
                    },
                    {
                        "title": "another bookmark",
                        "url": "https://www.example4.com/",
                    }
                ]
            }),
        );
        Ok(())
    }
}<|MERGE_RESOLUTION|>--- conflicted
+++ resolved
@@ -20,83 +20,9 @@
 pub use public_node::PublicNode;
 pub use root_guid::BookmarkRootGuid;
 
-<<<<<<< HEAD
-impl BookmarkRootGuid {
-    pub fn as_guid(&self) -> SyncGuid {
-        match self {
-            &BookmarkRootGuid::Root => "root________".into(),
-            &BookmarkRootGuid::Menu => "menu________".into(),
-            &BookmarkRootGuid::Toolbar => "toolbar_____".into(),
-            &BookmarkRootGuid::Unfiled => "unfiled_____".into(),
-            &BookmarkRootGuid::Mobile => "mobile______".into(),
-        }
-    }
-
-    pub fn as_sync_record_id(&self) -> &'static str {
-        match self {
-            BookmarkRootGuid::Root => "places",
-            BookmarkRootGuid::Menu => "menu",
-            BookmarkRootGuid::Toolbar => "toolbar",
-            BookmarkRootGuid::Unfiled => "unfiled",
-            BookmarkRootGuid::Mobile => "mobile",
-        }
-    }
-
-    pub fn from_guid(guid: &SyncGuid) -> Option<Self> {
-        match guid.as_ref() {
-            "root________" => Some(BookmarkRootGuid::Root),
-            "menu________" => Some(BookmarkRootGuid::Menu),
-            "toolbar_____" => Some(BookmarkRootGuid::Toolbar),
-            "unfiled_____" => Some(BookmarkRootGuid::Unfiled),
-            "mobile______" => Some(BookmarkRootGuid::Mobile),
-            _ => None,
-        }
-    }
-
-    pub fn from_sync_record_id(id: &str) -> Option<Self> {
-        Some(match id {
-            "places" => BookmarkRootGuid::Root,
-            "menu" => BookmarkRootGuid::Menu,
-            "toolbar" => BookmarkRootGuid::Toolbar,
-            "unfiled" => BookmarkRootGuid::Unfiled,
-            "mobile" => BookmarkRootGuid::Mobile,
-            _ => return None,
-        })
-    }
-
-    pub fn user_roots() -> Vec<BookmarkRootGuid> {
-        vec![
-            BookmarkRootGuid::Menu,
-            BookmarkRootGuid::Toolbar,
-            BookmarkRootGuid::Unfiled,
-            BookmarkRootGuid::Mobile,
-        ]
-    }
-}
-
-impl From<BookmarkRootGuid> for SyncGuid {
-    fn from(item: BookmarkRootGuid) -> SyncGuid {
-        item.as_guid()
-    }
-}
-
-// Allow comparisons between BookmarkRootGuid and SyncGuids
-impl PartialEq<BookmarkRootGuid> for SyncGuid {
-    fn eq(&self, other: &BookmarkRootGuid) -> bool {
-        *self == other.as_guid()
-    }
-}
-
-impl PartialEq<SyncGuid> for BookmarkRootGuid {
-    fn eq(&self, other: &SyncGuid) -> bool {
-        self.as_guid() == *other
-    }
-}
-=======
 mod conversions;
 pub mod public_node;
 mod root_guid;
->>>>>>> 9f936f0d
 
 fn create_root(
     db: &Connection,
@@ -1319,13 +1245,12 @@
 
 /// A "raw" bookmark - a representation of the row and some summary fields.
 #[derive(Debug)]
-<<<<<<< HEAD
 pub(crate) struct RawBookmark {
     pub place_id: Option<RowId>,
     pub row_id: RowId,
     pub bookmark_type: BookmarkType,
-    pub parent_id: RowId,
-    pub parent_guid: SyncGuid,
+    pub parent_id: Option<RowId>,
+    pub parent_guid: Option<SyncGuid>,
     pub position: u32,
     pub title: Option<String>,
     pub url: Option<Url>,
@@ -1336,24 +1261,6 @@
     pub sync_change_counter: u32,
     pub child_count: u32,
     pub grandparent_id: Option<RowId>,
-=======
-struct RawBookmark {
-    place_id: Option<RowId>,
-    row_id: RowId,
-    bookmark_type: BookmarkType,
-    parent_id: Option<RowId>,
-    parent_guid: Option<SyncGuid>,
-    position: u32,
-    title: Option<String>,
-    url: Option<Url>,
-    date_added: Timestamp,
-    date_modified: Timestamp,
-    guid: SyncGuid,
-    sync_status: SyncStatus,
-    sync_change_counter: u32,
-    child_count: u32,
-    grandparent_id: Option<RowId>,
->>>>>>> 9f936f0d
 }
 
 impl RawBookmark {
@@ -1387,9 +1294,6 @@
     }
 }
 
-<<<<<<< HEAD
-pub(crate) fn get_raw_bookmark(db: &PlacesDb, guid: &SyncGuid) -> Result<Option<RawBookmark>> {
-=======
 /// sql is based on fetchBookmark() in Desktop's Bookmarks.jsm, with 'fk' added
 /// and title's NULLIF handling.
 const RAW_BOOKMARK_SQL: &'static str = "
@@ -1416,8 +1320,7 @@
     LEFT JOIN moz_places h ON h.id = b.fk
 ";
 
-fn get_raw_bookmark(db: &PlacesDb, guid: &SyncGuid) -> Result<Option<RawBookmark>> {
->>>>>>> 9f936f0d
+pub(crate) fn get_raw_bookmark(db: &PlacesDb, guid: &SyncGuid) -> Result<Option<RawBookmark>> {
     // sql is based on fetchBookmark() in Desktop's Bookmarks.jsm, with 'fk' added
     // and title's NULLIF handling.
     Ok(db.try_query_row(
@@ -1460,26 +1363,6 @@
     use serde_json::Value;
     use std::collections::HashSet;
 
-<<<<<<< HEAD
-=======
-    pub(super) fn insert_json_tree(conn: &PlacesDb, jtree: Value) {
-        let tree: BookmarkTreeNode = serde_json::from_value(jtree).expect("should be valid");
-        let folder_node = match tree {
-            BookmarkTreeNode::Folder(folder_node) => folder_node,
-            _ => panic!("must be a folder"),
-        };
-        insert_tree(conn, &folder_node).expect("should insert");
-    }
-
-    fn assert_json_tree(conn: &PlacesDb, folder: &SyncGuid, expected: Value) {
-        let fetched = fetch_tree(conn, folder).expect("should work").unwrap();
-        let deser_tree: BookmarkTreeNode = serde_json::from_value(expected).unwrap();
-        assert_eq!(fetched, deser_tree);
-        // and while checking the tree, check positions are correct.
-        check_positions(&conn);
-    }
-
->>>>>>> 9f936f0d
     fn get_pos(conn: &PlacesDb, guid: &SyncGuid) -> u32 {
         get_raw_bookmark(conn, guid)
             .expect("should work")
